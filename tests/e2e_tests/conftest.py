import asyncio
from collections.abc import Iterator, Callable
import logging
import os
import re
import shlex
import shutil
import signal
import subprocess
import sys
import time
from typing import Generator

import bittensor_wallet.keypair
import pytest
from async_substrate_interface.async_substrate import AsyncSubstrateInterface

from .utils import setup_wallet, ExecCommand

<<<<<<< HEAD
LOCALNET_IMAGE_NAME = "ghcr.io/opentensor/subtensor-localnet:main"
=======
LOCALNET_IMAGE_NAME = (
    os.getenv("LOCALNET_IMAGE_NAME")
    or "ghcr.io/opentensor/subtensor-localnet:devnet-ready"
)
>>>>>>> d696e3b4


def wait_for_node_start(process, pattern, timestamp: int = None):
    for line in process.stdout:
        print(line.strip())
        # 20 min as timeout
        timestamp = timestamp or int(time.time())
        if int(time.time()) - timestamp > 20 * 60:
            pytest.fail("Subtensor not started in time")
        if pattern.search(line):
            print("Node started!")
            break


# Fixture for setting up and tearing down a localnet.sh chain between tests
@pytest.fixture(scope="function")
def local_chain(request) -> Iterator[AsyncSubstrateInterface]:
    """Determines whether to run the localnet.sh script in a subprocess or a Docker container."""
    args = request.param if hasattr(request, "param") else None
    params = "" if args is None else f"{args}"
    if shutil.which("docker") and not os.getenv("USE_DOCKER") == "0":
        yield from docker_runner(params)
    else:
        if not os.getenv("USE_DOCKER") == "0":
            if sys.platform.startswith("linux"):
                docker_command = (
                    "Install docker with command "
                    "[blue]sudo apt-get update && sudo apt-get install docker.io -y[/blue]"
                    " or use documentation [blue]https://docs.docker.com/engine/install/[/blue]"
                )
            elif sys.platform == "darwin":
                docker_command = (
                    "Install docker with command [blue]brew install docker[/blue]"
                )
            else:
                docker_command = "[blue]Unknown OS, install Docker manually: https://docs.docker.com/get-docker/[/blue]"

            logging.warning("Docker not found in the operating system!")
            logging.warning(docker_command)
            logging.warning("Tests are run in legacy mode.")
        yield from legacy_runner(request)


def legacy_runner(request) -> Iterator[AsyncSubstrateInterface]:
    param = request.param if hasattr(request, "param") else None
    # Get the environment variable for the script path
    script_path = os.getenv("LOCALNET_SH_PATH")

    if not script_path:
        # Skip the test if the localhost.sh path is not set
        logging.warning("LOCALNET_SH_PATH env variable is not set, e2e test skipped.")
        pytest.skip("LOCALNET_SH_PATH environment variable is not set.")

    # Check if param is None, and handle it accordingly
    args = "" if param is None else f"{param}"

    # Compile commands to send to process
    cmds = shlex.split(f"{script_path} {args}")
    # Start new node process
    process = subprocess.Popen(
        cmds, stdout=subprocess.PIPE, text=True, preexec_fn=os.setsid
    )

    # Pattern match indicates node is compiled and ready
    pattern = re.compile(r"Imported #1")

    # Install neuron templates
    logging.info("Downloading and installing neuron templates from github")

    wait_for_node_start(process, pattern)

    # Run the test, passing in substrate interface
    yield AsyncSubstrateInterface(url="ws://127.0.0.1:9945")

    # Terminate the process group (includes all child processes)
    os.killpg(os.getpgid(process.pid), signal.SIGTERM)

    # Give some time for the process to terminate
    time.sleep(1)

    # If the process is not terminated, send SIGKILL
    if process.poll() is None:
        os.killpg(os.getpgid(process.pid), signal.SIGKILL)

    # Ensure the process has terminated
    process.wait()


def docker_runner(params) -> Iterator[AsyncSubstrateInterface]:
    """Starts a Docker container before tests and gracefully terminates it after."""

    def is_docker_running():
        """Check if Docker is running and optionally skip pulling the image."""
        try:
            subprocess.run(
                ["docker", "info"],
                stdout=subprocess.DEVNULL,
                stderr=subprocess.DEVNULL,
                check=True,
            )

            skip_pull = os.getenv("SKIP_PULL", "0") == "1"
            if not skip_pull:
                subprocess.run(["docker", "pull", LOCALNET_IMAGE_NAME], check=True)
            else:
                print(f"[SKIP_PULL=1] Skipping 'docker pull {LOCALNET_IMAGE_NAME}'")

            return True
        except subprocess.CalledProcessError:
            return False

    def try_start_docker():
        """Run docker based on OS."""
        try:
            subprocess.run(["open", "-a", "Docker"], check=True)  # macOS
        except (FileNotFoundError, subprocess.CalledProcessError):
            try:
                subprocess.run(["systemctl", "start", "docker"], check=True)  # Linux
            except (FileNotFoundError, subprocess.CalledProcessError):
                try:
                    subprocess.run(
                        ["sudo", "service", "docker", "start"], check=True
                    )  # Linux alternative
                except (FileNotFoundError, subprocess.CalledProcessError):
                    print("Failed to start Docker. Manual start may be required.")
                    return False

        # Wait Docker run 10 attempts with 3 sec waits
        for _ in range(10):
            if is_docker_running():
                return True
            time.sleep(3)

        print("Docker wasn't run. Manual start may be required.")
        return False

    container_name = f"test_local_chain_{str(time.time()).replace('.', '_')}"

    # Command to start container
    cmds = [
        "docker",
        "run",
        "--rm",
        "--name",
        container_name,
        "-p",
        "9944:9944",
        "-p",
        "9945:9945",
        LOCALNET_IMAGE_NAME,
        params,
    ]

    try_start_docker()

    # Start container
    with subprocess.Popen(
        cmds,
        stdout=subprocess.PIPE,
        stderr=subprocess.PIPE,
        text=True,
        start_new_session=True,
    ) as process:
        try:
            substrate = None
            try:
                pattern = re.compile(r"Imported #1")
                wait_for_node_start(process, pattern, int(time.time()))
            except TimeoutError:
                raise

            result = subprocess.run(
                ["docker", "ps", "-q", "-f", f"name={container_name}"],
                capture_output=True,
                text=True,
            )
            if not result.stdout.strip():
                raise RuntimeError("Docker container failed to start.")
            substrate = AsyncSubstrateInterface(url="ws://127.0.0.1:9944")
            yield substrate

        finally:
            try:
                if substrate:
                    asyncio.run(substrate.close())
            except Exception:
                logging.warning("Failed to close substrate connection.")

            try:
                subprocess.run(["docker", "kill", container_name])
                process.wait(timeout=10)
            except subprocess.TimeoutExpired:
                os.killpg(os.getpgid(process.pid), signal.SIGKILL)


@pytest.fixture(scope="function")
def wallet_setup() -> Generator[
    Callable[
        [str],
        tuple[
            bittensor_wallet.Keypair,
            bittensor_wallet.Wallet,
            str,
            ExecCommand,
        ],
    ],
    None,
    None,
]:
    wallet_paths = []

    def _setup_wallet(uri: str):
        keypair, wallet, wallet_path, exec_command = setup_wallet(uri)
        wallet_paths.append(wallet_path)
        return keypair, wallet, wallet_path, exec_command

    yield _setup_wallet

    # Cleanup after the test
    for path in wallet_paths:
        shutil.rmtree(path, ignore_errors=True)<|MERGE_RESOLUTION|>--- conflicted
+++ resolved
@@ -17,14 +17,10 @@
 
 from .utils import setup_wallet, ExecCommand
 
-<<<<<<< HEAD
-LOCALNET_IMAGE_NAME = "ghcr.io/opentensor/subtensor-localnet:main"
-=======
 LOCALNET_IMAGE_NAME = (
     os.getenv("LOCALNET_IMAGE_NAME")
     or "ghcr.io/opentensor/subtensor-localnet:devnet-ready"
 )
->>>>>>> d696e3b4
 
 
 def wait_for_node_start(process, pattern, timestamp: int = None):
