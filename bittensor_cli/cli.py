#!/usr/bin/env python3
import asyncio
import curses
import os.path
import re
import ssl
import sys
from pathlib import Path
from typing import Coroutine, Optional
from dataclasses import fields

import rich
import typer
import numpy as np
from bittensor_wallet import Wallet
from git import Repo, GitError
from rich import box
from rich.prompt import Confirm, FloatPrompt, Prompt, IntPrompt
from rich.table import Column, Table
from bittensor_cli.src import (
    defaults,
    HELP_PANELS,
    WalletOptions as WO,
    WalletValidationTypes as WV,
    Constants,
)
from bittensor_cli.src.bittensor import utils
from bittensor_cli.src.bittensor.async_substrate_interface import (
    SubstrateRequestException,
)
from bittensor_cli.src.commands import root, subnets, sudo, wallets
from bittensor_cli.src.commands import weights as weights_cmds
from bittensor_cli.src.commands.stake import children_hotkeys, stake
from bittensor_cli.src.bittensor.subtensor_interface import SubtensorInterface
from bittensor_cli.src.bittensor.chain_data import SubnetHyperparameters
from bittensor_cli.src.bittensor.utils import (
    console,
    err_console,
    verbose_console,
    is_valid_ss58_address,
    print_error,
    validate_chain_endpoint,
)
from typing_extensions import Annotated
from textwrap import dedent
from websockets import ConnectionClosed
from yaml import safe_dump, safe_load

__version__ = "8.0.0"

_core_version = re.match(r"^\d+\.\d+\.\d+", __version__).group(0)
_version_split = _core_version.split(".")
__version_info__ = tuple(int(part) for part in _version_split)
_version_int_base = 1000
assert max(__version_info__) < _version_int_base

__version_as_int__: int = sum(
    e * (_version_int_base**i) for i, e in enumerate(reversed(__version_info__))
)
assert __version_as_int__ < 2**31  # fits in int32
__new_signature_version__ = 360

_epilog = "Made with [bold red]:heart:[/bold red] by The Openτensor Foundaτion"

np.set_printoptions(precision=8, suppress=True, floatmode="fixed")


class Options:
    """
    Re-usable typer args
    """

    wallet_name = typer.Option(
        None,
        "--wallet-name",
        "--name",
        "--wallet_name",
        "--wallet.name",
        help="Name of the wallet.",
    )
    wallet_path = typer.Option(
        None,
        "--wallet-path",
        "-p",
        "--wallet_path",
        "--wallet.path",
        help="Path where the wallets are located. For example: `/Users/btuser/.bittensor/wallets`.",
    )
    wallet_hotkey = typer.Option(
        None,
        "--hotkey",
        "-H",
        "--wallet_hotkey",
        "--wallet-hotkey",
        "--wallet.hotkey",
        help="Hotkey of the wallet",
    )
    mnemonic = typer.Option(
        None,
        help="Mnemonic used to regenerate your key. For example: horse cart dog ...",
    )
    seed = typer.Option(
        None, help="Seed hex string used to regenerate your key. For example: 0x1234..."
    )
    json = typer.Option(
        None,
        "--json",
        "-j",
        help="Path to a JSON file containing the encrypted key backup. For example, a JSON file from PolkadotJS.",
    )
    json_password = typer.Option(
        None, "--json-password", help="Password to decrypt the JSON file."
    )
    use_password = typer.Option(
        True,
        help="Set this to `True` to protect the generated Bittensor key with a password.",
        is_flag=True,
        flag_value=False,
    )
    public_hex_key = typer.Option(None, help="The public key in hex format.")
    ss58_address = typer.Option(None, help="The SS58 address of the coldkey.")
    overwrite_coldkey = typer.Option(
        False,
        help="Overwrite the old coldkey with the newly generated coldkey.",
        prompt=True,
    )
    overwrite_hotkey = typer.Option(
        False,
        help="Overwrite the old hotkey with the newly generated hotkey.",
        prompt=True,
    )
    network = typer.Option(
        None,
        "--network",
        "--subtensor.network",
        "--chain",
        "--subtensor.chain_endpoint",
        help="The subtensor network to connect to. Default: finney.",
        show_default=False,
    )
    netuids = typer.Option(
        None,
        "--netuids",
        "--netuid",
        "-n",
        help="Set the netuid(s) to exclude. Separate multiple netuids with a comma, for example: `-n 0,1,2`.",
    )
    netuid = typer.Option(
        None,
        help="The netuid of the subnet in the root network, (e.g. 1).",
        prompt=True,
    )
    weights = typer.Option(
        None,
        "--weights",
        "-w",
        help="Weights for the specified UIDs, e.g. `-w 0.2,0.4,0.1 ...` Must correspond to the order of the UIDs.",
    )
    reuse_last = typer.Option(
        False,
        "--reuse-last",
        help="Reuse the metagraph data you last retrieved."
        "Use this option only if you have already retrieved the metagraph."
        "data",
    )
    html_output = typer.Option(
        False,
        "--html",
        help="Display the table as HTML in the browser.",
    )
    wait_for_inclusion = typer.Option(
        True, help="If `True`, waits until the transaction is included in a block."
    )
    wait_for_finalization = typer.Option(
        True,
        help="If `True`, waits until the transaction is finalized "
        "on the blockchain.",
    )
    prompt = typer.Option(
        True,
        "--prompt/--no-prompt",
        " /--yes",
        "--prompt/--no_prompt",
        " /-y",
        help="Enable or disable interactive prompts.",
    )
    verbose = typer.Option(
        False,
        "--verbose",
        help="Enable verbose output.",
    )
    quiet = typer.Option(
        False,
        "--quiet",
        help="Display only critical information on the console.",
    )


def list_prompt(init_var: list, list_type: type, help_text: str) -> list:
    """
    Serves a similar purpose to rich.FloatPrompt or rich.Prompt, but for creating a list of those variables for
    a given type
    :param init_var: starting variable, this will generally be `None` if you intend to get something out of this
                     prompt, if it is not empty, it will return the same
    :param list_type: the type for each item in the list you're creating
    :param help_text: the helper text to display to the user in the prompt

    :return: list of the specified type of the user inputs
    """
    while not init_var:
        prompt = Prompt.ask(help_text)
        init_var = [list_type(x) for x in re.split(r"[ ,]+", prompt) if x]
    return init_var


def parse_to_list(
    raw_list: str, list_type: type, error_message: str, is_ss58: bool = False
) -> list:
    try:
        # Split the string by commas and convert each part to according to type
        parsed_list = [
            list_type(uid.strip()) for uid in raw_list.split(",") if uid.strip()
        ]

        # Validate in-case of ss58s
        if is_ss58:
            for item in parsed_list:
                if not is_valid_ss58_address(item):
                    raise typer.BadParameter(f"Invalid SS58 address: {item}")

        return parsed_list
    except ValueError:
        raise typer.BadParameter(error_message)


def verbosity_console_handler(verbosity_level: int = 1) -> None:
    """
    Sets verbosity level of console output
    :param verbosity_level: int corresponding to verbosity level of console output (0 is quiet, 1 is normal, 2 is verbose)
    """
    if verbosity_level not in range(3):
        raise ValueError(
            f"Invalid verbosity level: {verbosity_level}. Must be one of: 0 (quiet), 1 (normal), 2 (verbose)"
        )
    if verbosity_level == 0:
        console.quiet = True
        err_console.quiet = True
        verbose_console.quiet = True
    elif verbosity_level == 1:
        console.quiet = False
        err_console.quiet = False
        verbose_console.quiet = True
    elif verbosity_level == 2:
        console.quiet = False
        err_console.quiet = False
        verbose_console.quiet = False


def get_n_words(n_words: Optional[int]) -> int:
    """
    Prompts the user to select the number of words used in the mnemonic if not supplied or not within the
    acceptable criteria of [12, 15, 18, 21, 24]
    """
    while n_words not in [12, 15, 18, 21, 24]:
        n_words = int(
            Prompt.ask(
                "Choose the number of words",
                choices=["12", "15", "18", "21", "24"],
                default=12,
            )
        )
    return n_words


def get_creation_data(
    mnemonic: str, seed: str, json: str, json_password: str
) -> tuple[str, str, str, str]:
    """
    Determines which of the key creation elements have been supplied, if any. If None have been supplied,
    prompts to user, and determines what they've supplied. Returns all elements in a tuple.
    """
    if not mnemonic and not seed and not json:
        prompt_answer = Prompt.ask(
            "Enter the mnemonic, or the seed hex string, or the location of the JSON file."
        )
        if prompt_answer.startswith("0x"):
            seed = prompt_answer
        elif len(prompt_answer.split(" ")) > 1:
            mnemonic = prompt_answer
        else:
            json = prompt_answer
    if json and not json_password:
        json_password = Prompt.ask(
            "Enter the backup password for JSON file.", password=True
        )
    return mnemonic, seed, json, json_password


def config_selector(conf: dict, title: str):
    def curses_selector(stdscr):
        """
        Enhanced Curses TUI to make selections.
        """
        # Load the current selections from the config
        items = list(conf.keys())
        selections = conf

        # Track the current index for navigation
        current_index = 0

        # Hide cursor
        curses.curs_set(0)

        while True:
            stdscr.clear()
            height, width = stdscr.getmaxyx()
            stdscr.box()
            stdscr.addstr(0, (width - len(title)) // 2, title, curses.A_BOLD)

            instructions = (
                "Use UP/DOWN keys to navigate, SPACE to toggle, ENTER to confirm."
            )
            stdscr.addstr(
                2, (width - len(instructions)) // 2, instructions, curses.A_DIM
            )

            for idx, item in enumerate(items):
                indicator = "[x]" if selections[item] else "[ ]"
                line_text = f"  {item} {indicator}"
                x_pos = (width - len(line_text)) // 2

                if idx == current_index:
                    stdscr.addstr(
                        4 + idx, x_pos, line_text, curses.A_REVERSE | curses.A_BOLD
                    )
                else:
                    stdscr.addstr(4 + idx, x_pos, line_text)

            stdscr.refresh()

            key = stdscr.getch()
            if key == curses.KEY_UP:
                current_index = (current_index - 1) % len(items)
            elif key == curses.KEY_DOWN:
                current_index = (current_index + 1) % len(items)
            elif key == ord(" "):  # Toggle selection with spacebar
                selections[items[current_index]] = not selections[items[current_index]]
            elif key == ord("\n"):  # Exit with Enter key
                break

        return selections

    return curses.wrapper(curses_selector)


def version_callback(value: bool):
    """
    Prints the current version/branch-name
    """
    if value:
        try:
            version = (
                f"BTCLI version: {__version__}/"
                f"{Repo(os.path.dirname(os.path.dirname(__file__))).active_branch.name}"
            )
        except GitError:
            version = f"BTCLI version: {__version__}"
        typer.echo(version)
        raise typer.Exit()


class CLIManager:
    """
    :var app: the main CLI Typer app
    :var config_app: the Typer app as it relates to config commands
    :var wallet_app: the Typer app as it relates to wallet commands
    :var root_app: the Typer app as it relates to root commands
    :var stake_app: the Typer app as it relates to stake commands
    :var sudo_app: the Typer app as it relates to sudo commands
    :var subnets_app: the Typer app as it relates to subnets commands
    :var not_subtensor: the `SubtensorInterface` object passed to the various commands that require it
    """

    not_subtensor: Optional[SubtensorInterface]
    app: typer.Typer
    config_app: typer.Typer
    wallet_app: typer.Typer
    root_app: typer.Typer
    subnets_app: typer.Typer
    weights_app: typer.Typer

    def __init__(self):
        self.config = {
            "wallet_name": None,
            "wallet_path": None,
            "wallet_hotkey": None,
            "network": None,
            "use_cache": True,
            "metagraph_cols": {
                "UID": True,
                "STAKE": True,
                "RANK": True,
                "TRUST": True,
                "CONSENSUS": True,
                "INCENTIVE": True,
                "DIVIDENDS": True,
                "EMISSION": True,
                "VTRUST": True,
                "VAL": True,
                "UPDATED": True,
                "ACTIVE": True,
                "AXON": True,
                "HOTKEY": True,
                "COLDKEY": True,
            },
        }
        self.not_subtensor = None
        self.config_base_path = os.path.expanduser(defaults.config.base_path)
        self.config_path = os.path.expanduser(defaults.config.path)

        self.app = typer.Typer(
            rich_markup_mode="rich", callback=self.main_callback, epilog=_epilog
        )
        self.config_app = typer.Typer(epilog=_epilog)
        self.wallet_app = typer.Typer(epilog=_epilog)
        self.root_app = typer.Typer(epilog=_epilog)
        self.stake_app = typer.Typer(epilog=_epilog)
        self.sudo_app = typer.Typer(epilog=_epilog)
        self.subnets_app = typer.Typer(epilog=_epilog)
        self.weights_app = typer.Typer(epilog=_epilog)

        # config alias
        self.app.add_typer(
            self.config_app,
            name="config",
            short_help="Config commands, aliases: `c`, `conf`",
        )
        self.app.add_typer(self.config_app, name="conf", hidden=True)
        self.app.add_typer(self.config_app, name="c", hidden=True)

        # wallet aliases
        self.app.add_typer(
            self.wallet_app,
            name="wallet",
            short_help="Wallet commands, aliases: `wallets`, `w`",
        )
        self.app.add_typer(self.wallet_app, name="w", hidden=True)
        self.app.add_typer(self.wallet_app, name="wallets", hidden=True)

        # root aliases
        self.app.add_typer(
            self.root_app,
            name="root",
            short_help="Root commands, alias: `r`",
        )
        self.app.add_typer(self.root_app, name="r", hidden=True)

        # stake aliases
        self.app.add_typer(
            self.stake_app,
            name="stake",
            short_help="Stake commands, alias: `st`",
        )
        self.app.add_typer(self.stake_app, name="st", hidden=True)

        # sudo aliases
        self.app.add_typer(
            self.sudo_app,
            name="sudo",
            short_help="Sudo commands, alias: `su`",
        )
        self.app.add_typer(self.sudo_app, name="su", hidden=True)

        # subnets aliases
        self.app.add_typer(
            self.subnets_app,
            name="subnets",
            short_help="Subnets commands, alias: `s`, `subnet`",
        )
        self.app.add_typer(self.subnets_app, name="s", hidden=True)
        self.app.add_typer(self.subnets_app, name="subnet", hidden=True)

        # weights aliases
        self.app.add_typer(
            self.weights_app,
            name="weights",
            short_help="Weights commands, aliases: `wt`, `weight`",
            hidden=True,
        )
        self.app.add_typer(self.weights_app, name="wt", hidden=True)
        self.app.add_typer(self.weights_app, name="weight", hidden=True)

        # config commands
        self.config_app.command("set")(self.set_config)
        self.config_app.command("get")(self.get_config)
        self.config_app.command("clear")(self.del_config)
        self.config_app.command("metagraph")(self.metagraph_config)

        # wallet commands
        self.wallet_app.command(
            "list", rich_help_panel=HELP_PANELS["WALLET"]["MANAGEMENT"]
        )(self.wallet_list)
        self.wallet_app.command(
            "swap-hotkey", rich_help_panel=HELP_PANELS["WALLET"]["SECURITY"]
        )(self.wallet_swap_hotkey)
        self.wallet_app.command(
            "regen-coldkey", rich_help_panel=HELP_PANELS["WALLET"]["SECURITY"]
        )(self.wallet_regen_coldkey)
        self.wallet_app.command(
            "regen-coldkeypub", rich_help_panel=HELP_PANELS["WALLET"]["SECURITY"]
        )(self.wallet_regen_coldkey_pub)
        self.wallet_app.command(
            "regen-hotkey", rich_help_panel=HELP_PANELS["WALLET"]["SECURITY"]
        )(self.wallet_regen_hotkey)
        self.wallet_app.command(
            "new-hotkey", rich_help_panel=HELP_PANELS["WALLET"]["MANAGEMENT"]
        )(self.wallet_new_hotkey)
        self.wallet_app.command(
            "new-coldkey", rich_help_panel=HELP_PANELS["WALLET"]["MANAGEMENT"]
        )(self.wallet_new_coldkey)
        self.wallet_app.command(
            "create", rich_help_panel=HELP_PANELS["WALLET"]["MANAGEMENT"]
        )(self.wallet_create_wallet)
        self.wallet_app.command(
            "balance", rich_help_panel=HELP_PANELS["WALLET"]["INFORMATION"]
        )(self.wallet_balance)
        self.wallet_app.command(
            "history", rich_help_panel=HELP_PANELS["WALLET"]["INFORMATION"]
        )(self.wallet_history)
        self.wallet_app.command(
            "overview", rich_help_panel=HELP_PANELS["WALLET"]["INFORMATION"]
        )(self.wallet_overview)
        self.wallet_app.command(
            "transfer", rich_help_panel=HELP_PANELS["WALLET"]["OPERATIONS"]
        )(self.wallet_transfer)
        self.wallet_app.command(
            "inspect", rich_help_panel=HELP_PANELS["WALLET"]["INFORMATION"]
        )(self.wallet_inspect)
        self.wallet_app.command(
            "faucet", rich_help_panel=HELP_PANELS["WALLET"]["OPERATIONS"]
        )(self.wallet_faucet)
        self.wallet_app.command(
            "set-identity", rich_help_panel=HELP_PANELS["WALLET"]["IDENTITY"]
        )(self.wallet_set_id)
        self.wallet_app.command(
            "get-identity", rich_help_panel=HELP_PANELS["WALLET"]["IDENTITY"]
        )(self.wallet_get_id)
        self.wallet_app.command(
            "sign", rich_help_panel=HELP_PANELS["WALLET"]["OPERATIONS"]
        )(self.wallet_sign)

        # root commands
        self.root_app.command("list")(self.root_list)
        self.root_app.command(
            "set-weights", rich_help_panel=HELP_PANELS["ROOT"]["WEIGHT_MGMT"]
        )(self.root_set_weights)
        self.root_app.command(
            "get-weights", rich_help_panel=HELP_PANELS["ROOT"]["WEIGHT_MGMT"]
        )(self.root_get_weights)
        self.root_app.command(
            "boost", rich_help_panel=HELP_PANELS["ROOT"]["WEIGHT_MGMT"]
        )(self.root_boost)
        self.root_app.command(
            "slash", rich_help_panel=HELP_PANELS["ROOT"]["WEIGHT_MGMT"]
        )(self.root_slash)
        self.root_app.command(
            "senate", rich_help_panel=HELP_PANELS["ROOT"]["GOVERNANCE"]
        )(self.root_senate)
        self.root_app.command(
            "senate-vote", rich_help_panel=HELP_PANELS["ROOT"]["GOVERNANCE"]
        )(self.root_senate_vote)
        self.root_app.command("register")(self.root_register)
        self.root_app.command(
            "proposals", rich_help_panel=HELP_PANELS["ROOT"]["GOVERNANCE"]
        )(self.root_proposals)
        self.root_app.command(
            "set-take", rich_help_panel=HELP_PANELS["ROOT"]["DELEGATION"]
        )(self.root_set_take)
        self.root_app.command(
            "delegate-stake", rich_help_panel=HELP_PANELS["ROOT"]["DELEGATION"]
        )(self.root_delegate_stake)
        self.root_app.command(
            "undelegate-stake", rich_help_panel=HELP_PANELS["ROOT"]["DELEGATION"]
        )(self.root_undelegate_stake)
        self.root_app.command(
            "my-delegates", rich_help_panel=HELP_PANELS["ROOT"]["DELEGATION"]
        )(self.root_my_delegates)
        self.root_app.command(
            "list-delegates", rich_help_panel=HELP_PANELS["ROOT"]["DELEGATION"]
        )(self.root_list_delegates)
        self.root_app.command(
            "nominate", rich_help_panel=HELP_PANELS["ROOT"]["GOVERNANCE"]
        )(self.root_nominate)

        # stake commands
        self.stake_app.command(
            "show", rich_help_panel=HELP_PANELS["STAKE"]["STAKE_MGMT"]
        )(self.stake_show)
        self.stake_app.command(
            "add", rich_help_panel=HELP_PANELS["STAKE"]["STAKE_MGMT"]
        )(self.stake_add)
        self.stake_app.command(
            "remove", rich_help_panel=HELP_PANELS["STAKE"]["STAKE_MGMT"]
        )(self.stake_remove)

        # stake-children commands
        children_app = typer.Typer()
        self.stake_app.add_typer(
            children_app,
            name="child",
            short_help="Child Hotkey commands, alias: `children`",
            rich_help_panel=HELP_PANELS["STAKE"]["CHILD"],
        )
        self.stake_app.add_typer(children_app, name="children", hidden=True)
        children_app.command("get")(self.stake_get_children)
        children_app.command("set")(self.stake_set_children)
        children_app.command("revoke")(self.stake_revoke_children)
        children_app.command("take")(self.stake_childkey_take)

        # sudo commands
        self.sudo_app.command("set", rich_help_panel=HELP_PANELS["SUDO"]["CONFIG"])(
            self.sudo_set
        )
        self.sudo_app.command("get", rich_help_panel=HELP_PANELS["SUDO"]["CONFIG"])(
            self.sudo_get
        )

        # subnets commands
        self.subnets_app.command(
            "hyperparameters", rich_help_panel=HELP_PANELS["SUBNETS"]["INFO"]
        )(self.sudo_get)
        self.subnets_app.command(
            "list", rich_help_panel=HELP_PANELS["SUBNETS"]["INFO"]
        )(self.subnets_list)
        self.subnets_app.command(
            "lock-cost", rich_help_panel=HELP_PANELS["SUBNETS"]["CREATION"]
        )(self.subnets_lock_cost)
        self.subnets_app.command(
            "create", rich_help_panel=HELP_PANELS["SUBNETS"]["CREATION"]
        )(self.subnets_create)
        self.subnets_app.command(
            "pow-register", rich_help_panel=HELP_PANELS["SUBNETS"]["REGISTER"]
        )(self.subnets_pow_register)
        self.subnets_app.command(
            "register", rich_help_panel=HELP_PANELS["SUBNETS"]["REGISTER"]
        )(self.subnets_register)
        self.subnets_app.command(
            "metagraph", rich_help_panel=HELP_PANELS["SUBNETS"]["INFO"]
        )(self.subnets_metagraph)

        # weights commands
        self.weights_app.command(
            "reveal", rich_help_panel=HELP_PANELS["WEIGHTS"]["COMMIT_REVEAL"]
        )(self.weights_reveal)
        self.weights_app.command(
            "commit", rich_help_panel=HELP_PANELS["WEIGHTS"]["COMMIT_REVEAL"]
        )(self.weights_commit)

        # Sub command aliases
        # Weights
        self.wallet_app.command(
            "swap_hotkey",
            hidden=True,
        )(self.wallet_swap_hotkey)
        self.wallet_app.command(
            "regen_coldkey",
            hidden=True,
        )(self.wallet_regen_coldkey)
        self.wallet_app.command(
            "regen_coldkeypub",
            hidden=True,
        )(self.wallet_regen_coldkey_pub)
        self.wallet_app.command(
            "regen_hotkey",
            hidden=True,
        )(self.wallet_regen_hotkey)
        self.wallet_app.command(
            "new_hotkey",
            hidden=True,
        )(self.wallet_new_hotkey)
        self.wallet_app.command(
            "new_coldkey",
            hidden=True,
        )(self.wallet_new_coldkey)
        self.wallet_app.command(
            "set_identity",
            hidden=True,
        )(self.wallet_set_id)
        self.wallet_app.command(
            "get_identity",
            hidden=True,
        )(self.wallet_get_id)

        # Root
        self.root_app.command("set_weights", hidden=True)(self.root_set_weights)
        self.root_app.command("get_weights", hidden=True)(self.root_get_weights)
        self.root_app.command("senate_vote", hidden=True)(self.root_senate_vote)
        self.root_app.command("set_take", hidden=True)(self.root_set_take)
        self.root_app.command("delegate_stake", hidden=True)(self.root_delegate_stake)
        self.root_app.command("undelegate_stake", hidden=True)(
            self.root_undelegate_stake
        )
        self.root_app.command("my_delegates", hidden=True)(self.root_my_delegates)
        self.root_app.command("list_delegates", hidden=True)(self.root_list_delegates)

        # Subnets
        self.subnets_app.command("lock_cost", hidden=True)(self.subnets_lock_cost)
        self.subnets_app.command("pow_register", hidden=True)(self.subnets_pow_register)

    def initialize_chain(
        self,
        network: Optional[str] = None,
    ) -> SubtensorInterface:
        """
        Intelligently initializes a connection to the chain, depending on the supplied (or in config) values. Set's the
        `self.not_subtensor` object to this created connection.

        :param network: Network name (e.g. finney, test, etc.)
        :param chain: the chain endpoint (e.g. ws://127.0.0.1:9945, wss://entrypoint-finney.opentensor.ai:443, etc.)
        """
        if not self.not_subtensor:
            if network:
                self.not_subtensor = SubtensorInterface(network)
            elif self.config["network"]:
                self.not_subtensor = SubtensorInterface(self.config["network"])
                console.print(
                    f"Using the specified network [dark_orange]{self.config['network']}[/dark_orange] from config"
                )
            else:
                self.not_subtensor = SubtensorInterface(defaults.subtensor.network)
        return self.not_subtensor

    def _run_command(self, cmd: Coroutine) -> None:
        """
        Runs the supplied coroutine with `asyncio.run`
        """

        async def _run():
            try:
                if self.not_subtensor:
                    async with self.not_subtensor:
                        result = await cmd
                else:
                    result = await cmd
                return result
            except (ConnectionRefusedError, ssl.SSLError):
                err_console.print(
                    f"Unable to connect to the chain: {self.not_subtensor}"
                )
                asyncio.create_task(cmd).cancel()
                raise typer.Exit()
            except ConnectionClosed:
                asyncio.create_task(cmd).cancel()
                raise typer.Exit()
            except SubstrateRequestException as e:
                err_console.print(str(e))
                asyncio.create_task(cmd).cancel()
                raise typer.Exit()

        if sys.version_info < (3, 10):
            # For Python 3.9 or lower
            return asyncio.get_event_loop().run_until_complete(_run())
        else:
            # For Python 3.10 or higher
            return asyncio.run(_run())

    def main_callback(
        self,
        version: Annotated[
            Optional[bool], typer.Option("--version", callback=version_callback)
        ] = None,
    ):
        """
        Command line interface (CLI) for Bittensor. Uses the values in the configuration file. These values can be overriden by passing them explicitly in the command line.
        """
        # create config file if it does not exist
        if not os.path.exists(self.config_path):
            directory_path = Path(self.config_base_path)
            directory_path.mkdir(exist_ok=True, parents=True)
            with open(self.config_path, "w+") as f:
                safe_dump(defaults.config.dictionary, f)
        # check config
        with open(self.config_path, "r") as f:
            config = safe_load(f)
        for k, v in config.items():
            if k in self.config.keys():
                self.config[k] = v

    def verbosity_handler(self, quiet: bool, verbose: bool):
        if quiet and verbose:
            err_console.print("Cannot specify both `--quiet` and `--verbose`")
            raise typer.Exit()

        if quiet:
            verbosity_console_handler(0)
        elif verbose:
            verbosity_console_handler(2)
        else:
            # Default to configuration if no flags provided
            quiet = self.config.get("quiet", False)
            verbose = self.config.get("verbose", False)

            if quiet:
                verbosity_console_handler(0)
            elif verbose:
                verbosity_console_handler(2)
            else:
                # Default verbosity level
                verbosity_console_handler(1)

    def metagraph_config(
        self,
        reset: bool = typer.Option(
            False,
            "--reset",
            help="Restore the display of metagraph columns to show all columns.",
        ),
    ):
        """
        Command option to configure the display of the metagraph columns.
        """
        if reset:
            selections_ = defaults.config.dictionary["metagraph_cols"]
        else:
            selections_ = config_selector(
                self.config["metagraph_cols"], "Metagraph Display Columns"
            )
        self.config["metagraph_cols"] = selections_
        with open(self.config_path, "w+") as f:
            safe_dump(self.config, f)

    def set_config(
        self,
        wallet_name: Optional[str] = Options.wallet_name,
        wallet_path: Optional[str] = Options.wallet_path,
        wallet_hotkey: Optional[str] = Options.wallet_hotkey,
        network: Optional[str] = Options.network,
        use_cache: Optional[bool] = typer.Option(
            None,
            "--cache/--no-cache",
            "--cache/--no_cache",
            help="Disable caching of some commands. This will disable the `--reuse-last` and `--html` flags on "
            "commands such as `subnets metagraph`, `stake show` and `subnets list`.",
        ),
    ):
        """
        Sets the values in the config file. To set the metagraph configuration, use the command `btcli config metagraph`
        """
        args = {
            "wallet_name": wallet_name,
            "wallet_path": wallet_path,
            "wallet_hotkey": wallet_hotkey,
            "network": network,
            "use_cache": use_cache,
        }
        bools = ["use_cache"]
        if all(v is None for v in args.values()):
            # Print existing configs
            self.get_config()

            # Create numbering to choose from
            config_keys = list(args.keys())
            console.print("Which config setting would you like to update?\n")
            for idx, key in enumerate(config_keys, start=1):
                console.print(f"{idx}. {key}")

            choice = IntPrompt.ask(
                "\nEnter the [bold]number[/bold] of the config setting you want to update",
                choices=[str(i) for i in range(1, len(config_keys) + 1)],
                show_choices=False,
            )
            arg = config_keys[choice - 1]

            if arg in bools:
                nc = Confirm.ask(
                    f"What value would you like to assign to [red]{arg}[/red]?",
                    default=True,
                )
                self.config[arg] = nc
            else:
                val = Prompt.ask(
                    f"What value would you like to assign to [red]{arg}[/red]?"
                )
                args[arg] = val
                self.config[arg] = val

        if n := args.get("network"):
            if n in Constants.networks:
                if not Confirm.ask(
                    f"You provided a network [dark_orange]{n}[/dark_orange] which is mapped to "
                    f"[dark_orange]{Constants.network_map[n]}[/dark_orange]\n"
                    "Do you want to continue?"
                ):
                    typer.Exit()
            else:
                valid_endpoint, error = validate_chain_endpoint(n)
                if valid_endpoint:
                    if valid_endpoint in Constants.network_map.values():
                        known_network = next(
                            key for key, value in Constants.network_map.items() if value == network
                        )
                        args["network"] = known_network
                        if not Confirm.ask(
                            f"You provided an endpoint [dark_orange]{n}[/dark_orange] which is mapped to "
                            f"[dark_orange]{known_network}[/dark_orange]\n"
                            "Do you want to continue?"
                        ):
                            typer.Exit()
                    else:
                        if not Confirm.ask(
                            f"You provided a chain endpoint URL [dark_orange]{n}[/dark_orange]\n"
                            "Do you want to continue?"
                        ):
                            raise typer.Exit()
                else:
                    print_error(f"{error}")
                    raise typer.Exit()

        for arg, val in args.items():
            if val is not None:
                self.config[arg] = val
        with open(self.config_path, "w") as f:
            safe_dump(self.config, f)

        # Print latest configs after updating
        self.get_config()

    def del_config(
        self,
        wallet_name: bool = typer.Option(False, *Options.wallet_name.param_decls),
        wallet_path: bool = typer.Option(False, *Options.wallet_path.param_decls),
        wallet_hotkey: bool = typer.Option(False, *Options.wallet_hotkey.param_decls),
        network: bool = typer.Option(False, *Options.network.param_decls),
        use_cache: bool = typer.Option(False, "--cache"),
        all_items: bool = typer.Option(False, "--all"),
    ):
        """
        Clears the fields in the config file and sets them to 'None'.

        # EXAMPLE

            - To clear the 'chain' and 'network' fields:

                [green]$[/green] btcli config clear --chain --network

            - To clear your config entirely:

                [green]$[/green] btcli config clear --all
        """
        if all_items:
            if Confirm.ask("Do you want to clear all configurations?"):
                self.config = {}
                print("All configurations have been cleared and set to 'None'.")
            else:
                print("Operation cancelled.")
                return

        args = {
            "wallet_name": wallet_name,
            "wallet_path": wallet_path,
            "wallet_hotkey": wallet_hotkey,
            "network": network,
            "use_cache": use_cache,
        }

        # If no specific argument is provided, iterate over all
        if not any(args.values()):
            for arg in args.keys():
                if self.config.get(arg) is not None:
                    if Confirm.ask(
                        f"Do you want to clear the [dark_orange]{arg}[/dark_orange] config?"
                    ):
                        self.config[arg] = None
                        console.print(
                            f"Cleared [dark_orange]{arg}[/dark_orange] config and set to 'None'."
                        )
                    else:
                        console.print(
                            f"Skipped clearing [dark_orange]{arg}[/dark_orange] config."
                        )

        else:
            # Check each specified argument
            for arg, should_clear in args.items():
                if should_clear:
                    if self.config.get(arg) is not None:
                        if Confirm.ask(
                            f"Do you want to clear the [dark_orange]{arg}[/dark_orange] [bold cyan]({self.config.get(arg)})[/bold cyan] config?"
                        ):
                            self.config[arg] = None
                            console.print(
                                f"Cleared [dark_orange]{arg}[/dark_orange] config and set to 'None'."
                            )
                        else:
                            console.print(
                                f"Skipped clearing [dark_orange]{arg}[/dark_orange] config."
                            )
                    else:
                        console.print(
                            f"No config set for [dark_orange]{arg}[/dark_orange]. Use `btcli config set` to set it."
                        )
        with open(self.config_path, "w") as f:
            safe_dump(self.config, f)

    def get_config(self):
        """
        Prints the current config file in a table.
        """
        deprecated_configs = ["chain"]

        table = Table(
            Column("[bold white]Name", style="dark_orange"),
            Column("[bold white]Value", style="gold1"),
            Column("", style="medium_purple"),
            box=box.SIMPLE_HEAD,
        )

        for key, value in self.config.items():
            if key == "network":
                if value is None:
                    value = "None (default = finney)"
                else:
                    if value in Constants.networks:
                        value = value + f" ({Constants.network_map[value]})"

            elif key in deprecated_configs:
                continue

            if isinstance(value, dict):
                # Nested dictionaries: only metagraph for now, but more may be added later
                for idx, (sub_key, sub_value) in enumerate(value.items()):
                    table.add_row(key if idx == 0 else "", str(sub_key), str(sub_value))
            else:
                table.add_row(str(key), str(value), "")

        console.print(table)
        console.print(
            dedent(
                """
            [red]Deprecation notice[/red]: The chain endpoint config is now deprecated. You can use the network config to pass chain endpoints.
            """
            )
        )

    def wallet_ask(
        self,
        wallet_name: Optional[str],
        wallet_path: Optional[str],
        wallet_hotkey: Optional[str],
        ask_for: list[str] = [],
        validate: WV = WV.WALLET,
    ) -> Wallet:
        """
        Generates a wallet object based on supplied values, validating the wallet is valid if flag is set
        :param wallet_name: name of the wallet
        :param wallet_path: root path of the wallets
        :param wallet_hotkey: name of the wallet hotkey file
        :param validate: flag whether to check for the wallet's validity
        :param ask_type: aspect of the wallet (name, path, hotkey) to prompt the user for
        :return: created Wallet object
        """
        # Prompt for missing attributes specified in ask_for
        if WO.NAME in ask_for and not wallet_name:
            if self.config.get("wallet_name"):
                wallet_name = self.config.get("wallet_name")
                console.print(
                    f"Using the wallet name from config:[bold cyan] {wallet_name}"
                )
            else:
                wallet_name = typer.prompt(
                    typer.style("Enter the wallet name", fg="blue"),
                    default=defaults.wallet.name,
                )

        if WO.HOTKEY in ask_for and not wallet_hotkey:
            if self.config.get("wallet_hotkey"):
                wallet_hotkey = self.config.get("wallet_hotkey")
                console.print(
                    f"Using the wallet hotkey from config:[bold cyan] {wallet_hotkey}"
                )
            else:
                wallet_hotkey = typer.prompt(
                    typer.style("Enter the wallet hotkey", fg="blue"),
                    default=defaults.wallet.hotkey,
                )
        if wallet_path:
            if wallet_path == "default":
                wallet_path = defaults.wallet.path

        elif self.config.get("wallet_path"):
            wallet_path = self.config.get("wallet_path")
            console.print(
                f"Using the wallet path from config:[bold magenta] {wallet_path}"
            )

        if WO.PATH in ask_for and not wallet_path:
            wallet_path = typer.prompt(
                typer.style("Enter the wallet path", fg="blue"),
                default=defaults.wallet.path,
            )
        # Create the Wallet object
        wallet = Wallet(name=wallet_name, path=wallet_path, hotkey=wallet_hotkey)

        # Validate the wallet if required
        if validate == WV.WALLET or validate == WV.WALLET_AND_HOTKEY:
            valid = utils.is_valid_wallet(wallet)
            if not valid[0]:
                utils.err_console.print(
                    f"[red]Error: Wallet does not not exist. \nPlease verify your wallet information: {wallet}[/red]"
                )
                raise typer.Exit()

            if validate == WV.WALLET_AND_HOTKEY and not valid[1]:
                utils.err_console.print(
                    f"[red]Error: Wallet '{wallet.name}' exists but the hotkey '{wallet.hotkey_str}' does not. \nPlease verify your wallet information: {wallet}[/red]"
                )
                raise typer.Exit()
        return wallet

    def wallet_list(
        self,
        wallet_path: str = Options.wallet_path,
        quiet: bool = Options.quiet,
        verbose: bool = Options.verbose,
    ):
        """
        Displays all the wallets and their corresponding hotkeys that are located in the wallet path specified in the config.

        The output display shows each wallet and its associated `ss58` addresses for the coldkey public key and any hotkeys. The output is presented in a hierarchical tree format, with each wallet as a root node and any associated hotkeys as child nodes. The `ss58` address is displayed for each coldkey and hotkey that is not encrypted and exists on the device.

        Upon invocation, the command scans the wallet directory and prints a list of all the wallets, indicating whether the
        public keys are available (`?` denotes unavailable or encrypted keys).

        # EXAMPLE

        [green]$[/green] btcli wallet list --path ~/.bittensor

        [bold]NOTE[/bold]: This command is read-only and does not modify the filesystem or the blockchain state. It is intended for use with the Bittensor CLI to provide a quick overview of the user's wallets.
        """
        self.verbosity_handler(quiet, verbose)
        wallet = self.wallet_ask(
            None, wallet_path, None, ask_for=[WO.PATH], validate=WV.NONE
        )
        return self._run_command(wallets.wallet_list(wallet.path))

    def wallet_overview(
        self,
        wallet_name: Optional[str] = Options.wallet_name,
        wallet_path: Optional[str] = Options.wallet_path,
        wallet_hotkey: Optional[str] = Options.wallet_hotkey,
        all_wallets: bool = typer.Option(
            False, "--all", "-a", help="See an overview for all the wallets"
        ),
        sort_by: Optional[str] = typer.Option(
            None,
            help="Sort the hotkeys by the specified column title. For example: name, uid, axon.",
        ),
        sort_order: Optional[str] = typer.Option(
            None,
            help="Sort the hotkeys in the specified order (ascending/asc or descending/desc/reverse).",
        ),
        include_hotkeys: str = typer.Option(
            "",
            "--include-hotkeys",
            "-in",
            help="Hotkeys to include. Specify by name or ss58 address. "
            "If left empty, all hotkeys, except those in the '--exclude-hotkeys', will be included.",
        ),
        exclude_hotkeys: str = typer.Option(
            "",
            "--exclude-hotkeys",
            "-ex",
            help="Hotkeys to exclude. Specify by name or ss58 address. "
            "If left empty, all hotkeys, except those in the '--include-hotkeys', will be excluded.",
        ),
        netuids: str = Options.netuids,
        network: str = Options.network,
        quiet: bool = Options.quiet,
        verbose: bool = Options.verbose,
    ):
        """
        Displays a detailed overview of the user's registered accounts on the Bittensor network.

        This command compiles and displays comprehensive information about each neuron associated with the user's wallets, including both hotkeys and coldkeys. It is especially useful for users managing multiple accounts or looking for a summary of their network activities and stake distributions.

        USAGE

        The command offers various options to customize the output. Users can filter the displayed data by specific
        netuid, sort by different criteria, and choose to include all the wallets in the user's wallet path location.
        The output is presented in a tabular format with the following columns:

        - COLDKEY: The SS58 address of the coldkey.

        - HOTKEY: The SS58 address of the hotkey.

        - UID: Unique identifier of the neuron.

        - ACTIVE: Indicates if the neuron is active.

        - STAKE(τ): Amount of stake in the neuron, in TAO.

        - RANK: The rank of the neuron within the network.

        - TRUST: Trust score of the neuron.

        - CONSENSUS: Consensus score of the neuron.

        - INCENTIVE: Incentive score of the neuron.

        - DIVIDENDS: Dividends earned by the neuron.

        - EMISSION(p): Emission received by the neuron, expressed in rho.

        - VTRUST: Validator trust score of the neuron.

        - VPERMIT: Indicates if the neuron has a validator permit.

        - UPDATED: Time since last update.

        - AXON: IP address and port of the neuron.

        - HOTKEY_SS58: Human-readable representation of the hotkey.


        # EXAMPLE:

        [green]$[/green] btcli wallet overview

        [green]$[/green] btcli wallet overview --all --sort-by stake --sort-order descending

        [green]$[/green] btcli wallet overview -in hk1,hk2 --sort-by stake

        [bold]NOTE[/bold]: This command is read-only and does not modify the blockchain state or account configuration.
        It provides a quick and comprehensive view of the user's network presence, making it useful for monitoring account status,
        stake distribution, and overall contribution to the Bittensor network.
        """
        self.verbosity_handler(quiet, verbose)
        if include_hotkeys and exclude_hotkeys:
            utils.err_console.print(
                "[red]You have specified both the inclusion and exclusion options. Only one of these options is allowed currently."
            )
            raise typer.Exit()

        if netuids:
            netuids = parse_to_list(
                netuids,
                int,
                "Netuids must be a comma-separated list of ints, e.g., `--netuids 1,2,3,4`.",
            )

        ask_for = [WO.NAME] if not all_wallets else [WO.PATH]
        validate = WV.WALLET if not all_wallets else WV.NONE
        wallet = self.wallet_ask(
            wallet_name, wallet_path, wallet_hotkey, ask_for=ask_for, validate=validate
        )

        if include_hotkeys:
            include_hotkeys = parse_to_list(
                include_hotkeys,
                str,
                "Hotkey names must be a comma-separated list, e.g., `--include-hotkeys hk1,hk2`.",
            )

        if exclude_hotkeys:
            exclude_hotkeys = parse_to_list(
                exclude_hotkeys,
                str,
                "Hotkeys names must be a comma-separated list, e.g., `--exclude-hotkeys hk1,hk2`.",
            )

        return self._run_command(
            wallets.overview(
                wallet,
                self.initialize_chain(network),
                all_wallets,
                sort_by,
                sort_order,
                include_hotkeys,
                exclude_hotkeys,
                netuids_filter=netuids,
            )
        )

    def wallet_transfer(
        self,
        destination_ss58_address: str = typer.Option(
            None,
            "--destination",
            "--dest",
            "-d",
            prompt="Enter the destination coldkey ss58 address",
            help="Destination address (ss58) of the wallet (coldkey).",
        ),
        amount: float = typer.Option(
            None,
            "--amount",
            "-a",
            prompt=True,
            help="Amount (in TAO) to transfer.",
        ),
        wallet_name: str = Options.wallet_name,
        wallet_path: str = Options.wallet_path,
        wallet_hotkey: str = Options.wallet_hotkey,
        network: str = Options.network,
        prompt: bool = Options.prompt,
        quiet: bool = Options.quiet,
        verbose: bool = Options.verbose,
    ):
        """
        Send TAO tokens from one wallet to another wallet on the Bittensor network.

        This command is used for transactions between different wallet accounts, enabling users to send tokens to other
        participants on the network. The command displays the user's current balance before prompting for the amount
        to transfer (send), ensuring transparency and accuracy in the transaction.

        USAGE

        The command requires that you specify the destination address (public key) and the amount of TAO you want transferred.
        It checks if sufficient balance exists in your wallet and prompts for confirmation before proceeding with the transaction.

        EXAMPLE

        [green]$[/green] btcli wallet transfer --dest 5Dp8... --amount 100

        [bold]NOTE[/bold]: This command is used for executing token transfers within the Bittensor network. Users should verify the destination address and the TAO amount before confirming the transaction to avoid errors or loss of funds.
        """
        if not is_valid_ss58_address(destination_ss58_address):
            print_error("You have entered an incorrect ss58 address. Please try again.")
            raise typer.Exit()

        self.verbosity_handler(quiet, verbose)
        wallet = self.wallet_ask(
            wallet_name,
            wallet_path,
            wallet_hotkey,
            ask_for=[WO.NAME],
            validate=WV.WALLET,
        )
        subtensor = self.initialize_chain(network)
        return self._run_command(
            wallets.transfer(
                wallet, subtensor, destination_ss58_address, amount, prompt
            )
        )

    def wallet_swap_hotkey(
        self,
        wallet_name: Optional[str] = Options.wallet_name,
        wallet_path: Optional[str] = Options.wallet_path,
        wallet_hotkey: Optional[str] = Options.wallet_hotkey,
        network: Optional[str] = Options.network,
        destination_hotkey_name: Optional[str] = typer.Argument(
            None, help="Destination hotkey name."
        ),
        quiet: bool = Options.quiet,
        verbose: bool = Options.verbose,
        prompt: bool = Options.prompt,
    ):
        """
        Swap hotkeys of a given wallet on the blockchain. For a registered key pair, for example, a (coldkeyA, hotkeyA) pair, this command swaps the hotkeyA with a new, unregistered, hotkeyB to move the original registration to the (coldkeyA, hotkeyB) pair.

        USAGE

        The command is used to swap the hotkey of a wallet for another hotkey on that same wallet.

        IMPORTANT

        - Make sure that your original key pair (coldkeyA, hotkeyA) is already registered.
        - Make sure that you use a newly created hotkeyB in this command. A hotkeyB that is already registered cannot be used in this command.
        - Finally, note that this command requires a fee of 1 TAO for recycling and this fee is taken from your wallet (coldkeyA).

        EXAMPLE

        [green]$[/green] btcli wallet swap_hotkey destination_hotkey_name --wallet-name your_wallet_name --wallet-hotkey original_hotkey
        """
        self.verbosity_handler(quiet, verbose)
        original_wallet = self.wallet_ask(
            wallet_name,
            wallet_path,
            wallet_hotkey,
            ask_for=[WO.NAME, WO.HOTKEY],
            validate=WV.WALLET_AND_HOTKEY,
        )
        if not destination_hotkey_name:
            destination_hotkey_name = typer.prompt(
                "Enter the destination hotkey name (within same wallet)"
            )

        new_wallet = self.wallet_ask(
            wallet_name,
            wallet_path,
            destination_hotkey_name,
            ask_for=[WO.NAME, WO.HOTKEY],
            validate=WV.WALLET_AND_HOTKEY,
        )
        self.initialize_chain(network)
        return self._run_command(
            wallets.swap_hotkey(original_wallet, new_wallet, self.not_subtensor, prompt)
        )

    def wallet_inspect(
        self,
        all_wallets: bool = typer.Option(
            False,
            "--all",
            "--all-wallets",
            "-a",
            help="Inspect all the wallets at the specified wallet path.",
        ),
        wallet_name: str = Options.wallet_name,
        wallet_path: str = Options.wallet_path,
        wallet_hotkey: str = Options.wallet_hotkey,
        network: str = Options.network,
        netuids: str = Options.netuids,
        quiet: bool = Options.quiet,
        verbose: bool = Options.verbose,
    ):
        """
        Displays the details of the user's wallet pairs (coldkey, hotkey) on the Bittensor network.

        The output is presented as a table with the below columns:

        - [blue bold]Coldkey[/blue bold]: The coldkey associated with the user's wallet.

        - [blue bold]Balance[/blue bold]: The balance of the coldkey.

        - [blue bold]Delegate[/blue bold]: The name of the delegate to which the coldkey has staked TAO.

        - [blue bold]Stake[/blue bold]: The amount of stake held by both the coldkey and hotkey.

        - [blue bold]Emission[/blue bold]: The emission or rewards earned from staking.

        - [blue bold]Netuid[/blue bold]: The network unique identifier of the subnet where the hotkey is active (i.e., validating).

        - [blue bold]Hotkey[/blue bold]: The hotkey associated with the neuron on the network.

        USAGE

        This command can be used to inspect a single wallet or all the wallets located at a specified path. It is useful for a comprehensive overview of a user's participation and performance in the Bittensor network.

        EXAMPLE

        [green]$[/green] btcli wallet inspect

        [green]$[/green] btcli wallet inspect --all -n 1 -n 2 -n 3

        [bold]Note[/bold]: The `inspect` command is for displaying information only and does not perform any transactions or state changes on the blockchain. It is intended to be used with Bittensor CLI and not as a standalone function in user code.
        """
        self.verbosity_handler(quiet, verbose)

        if netuids:
            netuids = parse_to_list(
                netuids,
                int,
                "Netuids must be a comma-separated list of ints, e.g., `--netuids 1,2,3,4`.",
            )

        # if all-wallets is entered, ask for path
        ask_for = [WO.NAME] if not all_wallets else [WO.PATH]
        validate = WV.WALLET if not all_wallets else WV.NONE
        wallet = self.wallet_ask(
            wallet_name, wallet_path, wallet_hotkey, ask_for=ask_for, validate=validate
        )
        self.initialize_chain(network)
        return self._run_command(
            wallets.inspect(
                wallet,
                self.not_subtensor,
                netuids_filter=netuids,
                all_wallets=all_wallets,
            )
        )

    def wallet_faucet(
        self,
        wallet_name: Optional[str] = Options.wallet_name,
        wallet_path: Optional[str] = Options.wallet_path,
        wallet_hotkey: Optional[str] = Options.wallet_hotkey,
        network: Optional[str] = Options.network,
        # TODO add the following to config
        processors: Optional[int] = typer.Option(
            defaults.pow_register.num_processes,
            "--processors",
            help="Number of processors to use for proof of work (POW) registration.",
        ),
        update_interval: Optional[int] = typer.Option(
            defaults.pow_register.update_interval,
            "--update-interval",
            "-u",
            help="The number of nonces to process before checking for next block during registration",
        ),
        output_in_place: Optional[bool] = typer.Option(
            defaults.pow_register.output_in_place,
            help="Whether to output the registration statistics in-place.",
        ),
        verbose: Optional[bool] = typer.Option(  # TODO verbosity handler
            defaults.pow_register.verbose,
            "--verbose",
            "-v",
            help="Whether to output the registration statistics verbosely.",
        ),
        use_cuda: Optional[bool] = typer.Option(
            defaults.pow_register.cuda.use_cuda,
            "--use-cuda/--no-use-cuda",
            "--cuda/--no-cuda",
            help="Set flag to use CUDA for proof of work (POW) registration.",
        ),
        dev_id: Optional[int] = typer.Option(
            defaults.pow_register.cuda.dev_id,
            "--dev-id",
            "-d",
            help="Set the CUDA device id(s) in the order of speed, where 0 is the fastest.",
        ),
        threads_per_block: Optional[int] = typer.Option(
            defaults.pow_register.cuda.tpb,
            "--threads-per-block",
            "-tbp",
            help="Set the number of threads per block for CUDA.",
        ),
        max_successes: Optional[int] = typer.Option(
            3,
            "--max-successes",
            help="Set the maximum number of times to successfully run the faucet for this command.",
        ),
    ):
        """
        Obtain test TAO tokens by performing Proof of Work (PoW).

        This command is useful for users who need test tokens for operations on a local blockchain.

        [blue bold]IMPORTANT[/blue bold]: THIS COMMAND IS DISABLED ON FINNEY AND TESTNET.

        USAGE

        The command uses the proof-of-work (POW) mechanism to validate the user's effort and rewards them with test TAO tokens. It is
        typically used in local blockchain environments where transactions do not use real TAO tokens.

        EXAMPLE

        [green]$[/green] btcli wallet faucet --faucet.num_processes 4 --faucet.cuda.use_cuda

        [bold]Note[/bold]: This command is meant for used in local environments where users can experiment with the blockchain without using real TAO tokens. Users must have the necessary hardware setup, especially when opting for CUDA-based GPU calculations. It is currently disabled on testnet and mainnet (finney). You can only use this command on a local blockchain.
        """
        wallet = self.wallet_ask(
            wallet_name,
            wallet_path,
            wallet_hotkey,
            ask_for=[WO.NAME],
            validate=WV.WALLET,
        )
        return self._run_command(
            wallets.faucet(
                wallet,
                self.initialize_chain(network),
                threads_per_block,
                update_interval,
                processors,
                use_cuda,
                dev_id,
                output_in_place,
                verbose,
                max_successes,
            )
        )

    def wallet_regen_coldkey(
        self,
        wallet_name: Optional[str] = Options.wallet_name,
        wallet_path: Optional[str] = Options.wallet_path,
        wallet_hotkey: Optional[str] = Options.wallet_hotkey,
        mnemonic: Optional[str] = Options.mnemonic,
        seed: Optional[str] = Options.seed,
        json: Optional[str] = Options.json,
        json_password: Optional[str] = Options.json_password,
        use_password: Optional[bool] = Options.use_password,
        quiet: bool = Options.quiet,
        verbose: bool = Options.verbose,
    ):
        """
        Regenerate a coldkey for a wallet on the Bittensor blockchain network.

        This command is used to create a new coldkey from an existing mnemonic, seed, or JSON file.

        USAGE

        Users can specify a mnemonic, a seed string, or a JSON file path to regenerate a coldkey. The command supports optional password protection for the generated key.

        EXAMPLE

        [green]$[/green] btcli wallet regen-coldkey --mnemonic "word1 word2 ... word12"


        [bold]Note[/bold]: This command is critical for users who need to regenerate their coldkey either for recovery or for security reasons.
        """
        self.verbosity_handler(quiet, verbose)

        if not wallet_path:
            wallet_path = Prompt.ask(
                "Enter the path for the wallets directory", default=defaults.wallet.path
            )

        if not wallet_name:
            wallet_name = Prompt.ask(
                "Enter the name of the new wallet", default=defaults.wallet.name
            )

        wallet = Wallet(wallet_name, wallet_hotkey, wallet_path)

        mnemonic, seed, json, json_password = get_creation_data(
            mnemonic, seed, json, json_password
        )
        return self._run_command(
            wallets.regen_coldkey(
                wallet,
                mnemonic,
                seed,
                json,
                json_password,
                use_password,
            )
        )

    def wallet_regen_coldkey_pub(
        self,
        wallet_name: Optional[str] = Options.wallet_name,
        wallet_path: Optional[str] = Options.wallet_path,
        wallet_hotkey: Optional[str] = Options.wallet_hotkey,
        public_key_hex: Optional[str] = Options.public_hex_key,
        ss58_address: Optional[str] = Options.ss58_address,
        quiet: bool = Options.quiet,
        verbose: bool = Options.verbose,
    ):
        """
        Regenerates the public part of a coldkey (coldkeypub.txt) for a wallet.

        Use this command when you need to move machine for subnet mining. Use the public key or SS58 address from your coldkeypub.txt that you have on another machine to regenerate the coldkeypub.txt on this new machine.

        USAGE

        The command requires either a public key in hexadecimal format or an ``SS58`` address from the existing coldkeypub.txt from old machine to regenerate the coldkeypub on the new machine.

        EXAMPLE

        [green]$[/green] btcli wallet regen_coldkeypub --ss58_address 5DkQ4...

        [bold]Note[/bold]: This command is particularly useful for users who need to regenerate their coldkeypub, perhaps due to file corruption or loss. You will need either ss58 address or public hex key from your old coldkeypub.txt for the wallet. It is a recovery-focused utility that ensures continued access to your wallet functionalities.
        """
        self.verbosity_handler(quiet, verbose)

        if not wallet_path:
            wallet_path = Prompt.ask(
                "Enter the path to the wallets directory", default=defaults.wallet.path
            )

        if not wallet_name:
            wallet_name = Prompt.ask(
                "Enter the name of the new wallet", default=defaults.wallet.name
            )
        wallet = Wallet(wallet_name, wallet_hotkey, wallet_path)

        if not ss58_address and not public_key_hex:
            prompt_answer = typer.prompt(
                "Enter the ss58_address or the public key in hex"
            )
            if prompt_answer.startswith("0x"):
                public_key_hex = prompt_answer
            else:
                ss58_address = prompt_answer
        if not utils.is_valid_bittensor_address_or_public_key(
            address=ss58_address if ss58_address else public_key_hex
        ):
            rich.print("[red]Error: Invalid SS58 address or public key![/red]")
            raise typer.Exit()
        return self._run_command(
            wallets.regen_coldkey_pub(wallet, ss58_address, public_key_hex)
        )

    def wallet_regen_hotkey(
        self,
        wallet_name: Optional[str] = Options.wallet_name,
        wallet_path: Optional[str] = Options.wallet_path,
        wallet_hotkey: Optional[str] = Options.wallet_hotkey,
        mnemonic: Optional[str] = Options.mnemonic,
        seed: Optional[str] = Options.seed,
        json: Optional[str] = Options.json,
        json_password: Optional[str] = Options.json_password,
        use_password: bool = typer.Option(
            False,  # Overriden to False
            help="Set to 'True' to protect the generated Bittensor key with a password.",
            is_flag=True,
            flag_value=True,
        ),
        quiet: bool = Options.quiet,
        verbose: bool = Options.verbose,
    ):
        """
        Regenerates a hotkey for a wallet.

        Similar to regenerating a coldkey, this command creates a new hotkey from a mnemonic, seed, or JSON file.

        USAGE

        Users can provide a mnemonic, seed string, or a JSON file to regenerate the hotkey. The command supports optional password protection and can overwrite an existing hotkey.

        # Example usage:

        [green]$[/green] btcli wallet regen_hotkey --seed 0x1234...

        [bold]Note[/bold]: This command is essential for users who need to regenerate their hotkey, possibly for security upgrades or key recovery.
        It should be used with caution to avoid accidental overwriting of existing keys.
        """
        self.verbosity_handler(quiet, verbose)
        wallet = self.wallet_ask(
            wallet_name,
            wallet_path,
            wallet_hotkey,
            ask_for=[WO.NAME, WO.HOTKEY],
            validate=WV.WALLET,
        )
        mnemonic, seed, json, json_password = get_creation_data(
            mnemonic, seed, json, json_password
        )
        return self._run_command(
            wallets.regen_hotkey(
                wallet,
                mnemonic,
                seed,
                json,
                json_password,
                use_password,
            )
        )

    def wallet_new_hotkey(
        self,
        wallet_name: Optional[str] = Options.wallet_name,
        wallet_path: Optional[str] = Options.wallet_path,
        wallet_hotkey: Optional[str] = Options.wallet_hotkey,
        n_words: Optional[int] = typer.Option(
            None,
            "--n-words",
            "--n_words",
            help="The number of words used in the mnemonic. Options: [12, 15, 18, 21, 24]",
        ),
        use_password: bool = typer.Option(
            False,  # Overriden to False
            help="Set to 'True' to protect the generated Bittensor key with a password.",
            is_flag=True,
            flag_value=True,
        ),
        quiet: bool = Options.quiet,
        verbose: bool = Options.verbose,
    ):
        """
        Create a new hotkey for a wallet.

        USAGE

        This command is used to generate a new hotkey for managing a neuron or participating in a subnet. It provides options for the mnemonic word count, and supports password protection. It also allows overwriting the
        existing hotkey.

        EXAMPLE

        [green]$[/green] btcli wallet new-hotkey --n_words 24

        [italic]Note[/italic]: This command is useful to create additional hotkeys for different purposes, such as running multiple subnet miners or subnet validators or separating operational roles within the Bittensor network.
        """
        self.verbosity_handler(quiet, verbose)

        if not wallet_name:
            wallet_name = Prompt.ask(
                "Enter the wallet name", default=defaults.wallet.name
            )

        if not wallet_hotkey:
            wallet_hotkey = Prompt.ask(
                "Enter the name of the new hotkey", default=defaults.wallet.hotkey
            )

        wallet = self.wallet_ask(
            wallet_name,
            wallet_path,
            wallet_hotkey,
            ask_for=[WO.NAME, WO.HOTKEY],
            validate=WV.WALLET,
        )
        n_words = get_n_words(n_words)
        return self._run_command(wallets.new_hotkey(wallet, n_words, use_password))

    def wallet_new_coldkey(
        self,
        wallet_name: Optional[str] = Options.wallet_name,
        wallet_path: Optional[str] = Options.wallet_path,
        wallet_hotkey: Optional[str] = Options.wallet_hotkey,
        n_words: Optional[int] = typer.Option(
            None,
            "--n-words",
            "--n_words",
            help="The number of words used in the mnemonic. Options: [12, 15, 18, 21, 24]",
        ),
        use_password: Optional[bool] = Options.use_password,
        quiet: bool = Options.quiet,
        verbose: bool = Options.verbose,
    ):
        """
        Create a new coldkey. A coldkey is required for holding TAO balances and performing high-value transactions.

        USAGE

        The command creates a new coldkey. It provides options for the mnemonic word count, and supports password protection. It also allows overwriting an existing coldkey.

        EXAMPLE

        [green]$[/green] btcli wallet new_coldkey --n_words 15

        [bold]Note[/bold]: This command is crucial for users who need to create a new coldkey for enhanced security or as part of setting up a new wallet. It is a foundational step in establishing a secure presence on the Bittensor network.
        """
        self.verbosity_handler(quiet, verbose)

        if not wallet_path:
            wallet_path = Prompt.ask(
                "Enter the path to the wallets directory", default=defaults.wallet.path
            )

        if not wallet_name:
            wallet_name = Prompt.ask(
                "Enter the name of the new wallet", default=defaults.wallet.name
            )

        wallet = Wallet(wallet_name, wallet_hotkey, wallet_path)
        n_words = get_n_words(n_words)
        return self._run_command(wallets.new_coldkey(wallet, n_words, use_password))

    def wallet_check_ck_swap(
        self,
        wallet_name: Optional[str] = Options.wallet_name,
        wallet_path: Optional[str] = Options.wallet_path,
        wallet_hotkey: Optional[str] = Options.wallet_hotkey,
        network: Optional[str] = Options.network,
        quiet: bool = Options.quiet,
        verbose: bool = Options.verbose,
    ):
        """
        Check the status of your scheduled coldkey swap.

        USAGE

        Users should provide the old coldkey wallet to check the swap status.

        EXAMPLE

        [green]$[/green] btcli wallet check_coldkey_swap
        """
        self.verbosity_handler(quiet, verbose)
        wallet = self.wallet_ask(wallet_name, wallet_path, wallet_hotkey)
        self.initialize_chain(network)
        return self._run_command(wallets.check_coldkey_swap(wallet, self.not_subtensor))

    def wallet_create_wallet(
        self,
        wallet_name: Optional[str] = Options.wallet_name,
        wallet_path: Optional[str] = Options.wallet_path,
        wallet_hotkey: Optional[str] = Options.wallet_hotkey,
        n_words: Optional[int] = None,
        use_password: bool = Options.use_password,
        quiet: bool = Options.quiet,
        verbose: bool = Options.verbose,
    ):
        """
        Create a complete wallet by setting up both coldkey and hotkeys.

        USAGE

        The command creates a new coldkey and hotkey. It provides an option for mnemonic word count. It supports password protection for the coldkey and allows overwriting of existing keys.

        EXAMPLE

        [green]$[/green] btcli wallet create --n_words 21

        [bold]Note[/bold]: This command is for new users setting up their wallet for the first time, or for those who wish to completely renew their wallet keys. It ensures a fresh start with new keys for secure and effective participation in the Bittensor network.
        """
        if not wallet_path:
            wallet_path = Prompt.ask(
                "Enter the path of wallets directory", default=defaults.wallet.path
            )

        if not wallet_name:
            wallet_name = Prompt.ask(
                "Enter the name of the new wallet (coldkey)",
                default=defaults.wallet.name,
            )
        if not wallet_hotkey:
            wallet_hotkey = Prompt.ask(
                "Enter the the name of the new hotkey", default=defaults.wallet.hotkey
            )

        self.verbosity_handler(quiet, verbose)
        wallet = self.wallet_ask(
            wallet_name,
            wallet_path,
            wallet_hotkey,
            ask_for=[WO.NAME, WO.HOTKEY],
            validate=WV.NONE,
        )
        n_words = get_n_words(n_words)
        return self._run_command(
            wallets.wallet_create(
                wallet,
                n_words,
                use_password,
            )
        )

    def wallet_balance(
        self,
        wallet_name: Optional[str] = Options.wallet_name,
        wallet_path: Optional[str] = Options.wallet_path,
        wallet_hotkey: Optional[str] = Options.wallet_hotkey,
        all_balances: Optional[bool] = typer.Option(
            False,
            "--all",
            "-a",
            help="Whether to display the balances for all the wallets.",
        ),
        network: str = Options.network,
        quiet: bool = Options.quiet,
        verbose: bool = Options.verbose,
    ):
        """
        Check the balance of the wallet. This command shows a detailed view of the wallet's coldkey balances, including free and staked balances.

        EXAMPLES:

        - To display the balance of a single wallet, use the command with the `--wallet-name` argument and provide the wallet name:

            [green]$[/green] btcli w balance --wallet-name WALLET

        - To use the default config values, use:

            [green]$[/green] btcli w balance

        - To display the balances of all your wallets, use the `--all` argument:

            [green]$[/green] btcli w balance --all
        """
        self.verbosity_handler(quiet, verbose)

        ask_for = [WO.PATH] if all_balances else [WO.NAME]
        validate = WV.NONE if all_balances else WV.WALLET
        wallet = self.wallet_ask(
            wallet_name, wallet_path, wallet_hotkey, ask_for=ask_for, validate=validate
        )
        subtensor = self.initialize_chain(network)
        return self._run_command(
            wallets.wallet_balance(wallet, subtensor, all_balances)
        )

    def wallet_history(
        self,
        wallet_name: Optional[str] = Options.wallet_name,
        wallet_path: Optional[str] = Options.wallet_path,
        wallet_hotkey: Optional[str] = Options.wallet_hotkey,
        quiet: bool = Options.quiet,
        verbose: bool = Options.verbose,
    ):
        """
        Show the history of the transfers carried out with the provided wallet on the Bittensor network.

        USAGE

        The output shows the latest transfers of the provided wallet, showing the columns 'From', 'To', 'Amount', 'Extrinsic ID' and 'Block Number'.

        EXAMPLE

        [green]$[/green] btcli wallet history

        """

        no_use_config_str = "Using the network [dark_orange]finney[/dark_orange] and ignoring network/chain configs"

        if self.config.get("network"):
            if self.config.get("network") != "finney":
                console.print(no_use_config_str)

        self.verbosity_handler(quiet, verbose)
        wallet = self.wallet_ask(
            wallet_name,
            wallet_path,
            wallet_hotkey,
            ask_for=[WO.NAME],
            validate=WV.WALLET,
        )
        return self._run_command(wallets.wallet_history(wallet))

    def wallet_set_id(
        self,
        wallet_name: Optional[str] = Options.wallet_name,
        wallet_path: Optional[str] = Options.wallet_path,
        wallet_hotkey: Optional[str] = Options.wallet_hotkey,
        network: Optional[str] = Options.network,
        display_name: str = typer.Option(
            "",
            "--display-name",
            "--display",
            help="The display name for the identity.",
            prompt=True,
        ),
        legal_name: str = typer.Option(
            "",
            "--legal-name",
            "--legal",
            help="The legal name for the identity.",
            prompt=True,
        ),
        web_url: str = typer.Option(
            "", "--web-url", "--web", help="The web URL for the identity.", prompt=True
        ),
        riot_handle: str = typer.Option(
            "",
            "--riot-handle",
            "--riot",
            help="The Riot handle for the identity.",
            prompt=True,
        ),
        email: str = typer.Option(
            "", help="The email address for the identity.", prompt=True
        ),
        pgp_fingerprint: str = typer.Option(
            "",
            "--pgp-fingerprint",
            "--pgp",
            help="The PGP fingerprint for the identity.",
            prompt=True,
        ),
        image_url: str = typer.Option(
            "",
            "--image-url",
            "--image",
            help="The image URL for the identity.",
            prompt=True,
        ),
        info_: str = typer.Option(
            "", "--info", "-i", help="The info for the identity.", prompt=True
        ),
        twitter_url: str = typer.Option(
            "",
            "-x",
            "-𝕏",
            "--twitter-url",
            "--twitter",
            help="The 𝕏 (Twitter) URL for the identity.",
            prompt=True,
        ),
        validator_id: bool = typer.Option(
            "--validator/--not-validator",
            help="Are you updating a validator hotkey identity?",
            prompt=True,
        ),
        quiet: bool = Options.quiet,
        verbose: bool = Options.verbose,
        prompt: bool = Options.prompt,
    ):
        """
        Create or update the on-chain identity of a coldkey or a hotkey on the Bittensor network. [bold]Incurs a 1 TAO transaction fee.[/bold]

        The on-chain identity includes attributes such as display name, legal name, web URL, PGP fingerprint, and contact information, among others.

        The command prompts the user for the identity attributes and validates the input size for each attribute. It provides an option to update an existing validator hotkey identity. If the user consents to the transaction cost, the identity is updated on the blockchain.

        Each field has a maximum size of 64 bytes. The PGP fingerprint field is an exception and has a maximum size of 20 bytes. The user is prompted to enter the PGP fingerprint as a hex string, which is then converted to bytes. The user is also prompted to enter the coldkey or hotkey ``ss58`` address for the identity to be updated.

        If the user does not have a hotkey, the coldkey address is used by default. If setting a validator identity, the hotkey will be used by default. If the user is setting an identity for a subnet, the coldkey will be used by default.

        EXAMPLE

        [green]$[/green] btcli wallet set_identity

        [bold]Note[/bold]: This command should only be used if the user is willing to incur the 1 TAO transaction fee associated with setting an identity on the blockchain. It is a high-level command that makes changes to the blockchain state and should not be used programmatically as part of other scripts or applications.
        """
        self.verbosity_handler(quiet, verbose)
        wallet = self.wallet_ask(
            wallet_name,
            wallet_path,
            wallet_hotkey,
            ask_for=[WO.HOTKEY, WO.NAME],
            validate=WV.WALLET_AND_HOTKEY,
        )
        return self._run_command(
            wallets.set_id(
                wallet,
                self.initialize_chain(network),
                display_name,
                legal_name,
                web_url,
                pgp_fingerprint,
                riot_handle,
                email,
                image_url,
                twitter_url,
                info_,
                validator_id,
                prompt,
            )
        )

    def wallet_get_id(
        self,
        target_ss58_address: str = typer.Option(
            None,
            "--key",
            "-k",
            "--ss58",
            help="The coldkey or hotkey ss58 address to query.",
            prompt=True,
        ),
        network: Optional[str] = Options.network,
        quiet: bool = Options.quiet,
        verbose: bool = Options.verbose,
    ):
        """
        Shows the identity details of a user's coldkey or hotkey.

        The command displays the information in a table format showing:

        - [blue bold]Address[/blue bold]: The ``ss58`` address of the queried key.

        - [blue bold]Item[/blue bold]: Various attributes of the identity such as stake, rank, and trust.

        - [blue bold]Value[/blue bold]: The corresponding values of the attributes.

        EXAMPLE

        [green]$[/green] btcli wallet get_identity --key <s58_address>

        [bold]Note[/bold]: This command is primarily used for informational purposes and has no side effects on the blockchain network state.
        """
        if not is_valid_ss58_address(target_ss58_address):
            print_error("You have entered an incorrect ss58 address. Please try again")
            raise typer.Exit()

        self.verbosity_handler(quiet, verbose)
        return self._run_command(
            wallets.get_id(self.initialize_chain(network), target_ss58_address)
        )

    def wallet_sign(
        self,
        wallet_path: str = Options.wallet_path,
        wallet_name: str = Options.wallet_name,
        wallet_hotkey: str = Options.wallet_hotkey,
        use_hotkey: Optional[bool] = typer.Option(
            None,
            "--use-hotkey/--no-use-hotkey",
            help="If specified, the message will be signed by the hotkey. If not specified, the user will be prompted.",
        ),
        message: str = typer.Option("", help="The message to encode and sign"),
        quiet: bool = Options.quiet,
        verbose: bool = Options.verbose,
    ):
        """
        Allows users to sign a message with the provided wallet or wallet hotkey. Use this command to easily prove your ownership of a coldkey or a hotkey.

        USAGE

        Using the provided wallet (coldkey), the command generates a signature for a given message.

        EXAMPLES

        [green]$[/green] btcli wallet sign --wallet-name default --message '{"something": "here", "timestamp": 1719908486}'

        [green]$[/green] btcli wallet sign --wallet-name default --wallet-hotkey hotkey --message
        '{"something": "here", "timestamp": 1719908486}'
        """
        self.verbosity_handler(quiet, verbose)
        if use_hotkey is None:
            use_hotkey = Confirm.ask(
                "Would you like to sign the transaction using your [red]hotkey[/red]?"
                "\n[Type [red]y[/red] for [red]hotkey[/red] and [blue]n[/blue] for [blue]coldkey[/blue]] (default is [blue]coldkey[/blue])",
                default=False,
            )

        ask_for = [WO.HOTKEY, WO.NAME] if use_hotkey else [WO.NAME]
        validate = WV.WALLET_AND_HOTKEY if use_hotkey else WV.WALLET

        wallet = self.wallet_ask(
            wallet_name, wallet_path, wallet_hotkey, ask_for=ask_for, validate=validate
        )
        if not message:
            message = typer.prompt("Enter the message to encode and sign")

        return self._run_command(wallets.sign(wallet, message, use_hotkey))

    def root_list(
        self,
        network: Optional[str] = Options.network,
        quiet: bool = Options.quiet,
        verbose: bool = Options.verbose,
    ):
        """
        Show the neurons (root network validators) in the root network (netuid = 0).

        USAGE

        The command fetches and lists the neurons (root network validators) in the root network, showing their unique identifiers (UIDs), names, addresses, stakes, and whether they are part of the senate (network governance body).

        This command is useful for understanding the composition and governance structure of the Bittensor network's root network. It provides insights into which neurons hold significant influence and responsibility within the Bittensor network.

        EXAMPLE

        [green]$[/green] btcli root list
        """
        self.verbosity_handler(quiet, verbose)
        return self._run_command(
            root.root_list(subtensor=self.initialize_chain(network))
        )

    def root_set_weights(
        self,
        network: str = Options.network,
        wallet_name: str = Options.wallet_name,
        wallet_path: str = Options.wallet_path,
        wallet_hotkey: str = Options.wallet_hotkey,
        netuids=typer.Option(
            None,
            "--netuids",
            "--netuid",
            "-n",
            help="Set the netuid(s) to set weights to. Separate multiple netuids with a comma, for example: `-n 0,1,2`.",
        ),
        weights: str = Options.weights,
        prompt: bool = Options.prompt,
        quiet: bool = Options.quiet,
        verbose: bool = Options.verbose,
    ):
        """
        Set the weights for different subnets, by setting them in the root network.

        To use this command, you should specify the netuids and corresponding weights you wish to assign. This command is used by network senators to influence the distribution of subnet rewards and responsibilities.

        You must have a comprehensive understanding of the dynamics of the subnets to use this command. It is a powerful tool that directly impacts the subnet's  operational mechanics and reward distribution.

        EXAMPLE

        With no spaces between the passed values:

        [green]$[/green] btcli root set-weights --netuids 1,2 --weights 0.2,0.3

        or

        Include double quotes to include spaces between the passed values:

        [green]$[/green] btcli root set-weights --netuids "1, 2" --weights "0.2, 0.3"
        """
        self.verbosity_handler(quiet, verbose)

        if netuids:
            netuids = parse_to_list(
                netuids,
                int,
                "Netuids must be a comma-separated list of ints, e.g., `--netuid 1,2,3,4`.",
            )
        else:
            netuids = list_prompt(netuids, int, "Enter netuids (e.g: 1, 4, 6)")

        if weights:
            weights = parse_to_list(
                weights,
                float,
                "Weights must be a comma-separated list of floats, e.g., `--weights 0.3,0.4,0.3`.",
            )
        else:
            weights = list_prompt(
                weights, float, "Enter weights (e.g. 0.02, 0.03, 0.01)"
            )

        if len(netuids) != len(weights):
            raise typer.BadParameter(
                "The number of netuids and weights must be the same."
            )

        wallet = self.wallet_ask(
            wallet_name,
            wallet_path,
            wallet_hotkey,
            ask_for=[WO.HOTKEY, WO.NAME],
            validate=WV.WALLET_AND_HOTKEY,
        )
        self._run_command(
            root.set_weights(
                wallet, self.initialize_chain(network), netuids, weights, prompt
            )
        )

    def root_get_weights(
        self,
        network: Optional[str] = Options.network,
        limit_min_col: Optional[int] = typer.Option(
            None,
            "--limit-min-col",
            "--min",
            help="Limit the left display of the table to this column.",
        ),
        limit_max_col: Optional[int] = typer.Option(
            None,
            "--limit-max-col",
            "--max",
            help="Limit the right display of the table to this column.",
        ),
        reuse_last: bool = Options.reuse_last,
        html_output: bool = Options.html_output,
        quiet: bool = Options.quiet,
        verbose: bool = Options.verbose,
    ):
        """
        Shows a table listing the weights assigned to each subnet in the root network.

        This command provides visibility into how network responsibilities and rewards are distributed among various subnets. This information is crucial for understanding the current influence and reward distribution across different subnets. Use this command if you are interested in the governance and operational dynamics of the Bittensor network.

        EXAMPLE

        [green]$[/green] btcli root get_weights
        """
        self.verbosity_handler(quiet, verbose)
        if (reuse_last or html_output) and self.config.get("use_cache") is False:
            err_console.print(
                "Unable to use `--reuse-last` or `--html` when config 'no-cache' is set to 'True'."
                "Change it to 'False' using `btcli config set`."
            )
            raise typer.Exit()
        if not reuse_last:
            subtensor = self.initialize_chain(network)
        else:
            subtensor = None
        return self._run_command(
            root.get_weights(
                subtensor,
                limit_min_col,
                limit_max_col,
                reuse_last,
                html_output,
                not self.config.get("use_cache", True),
            )
        )

    def root_boost(
        self,
        network: Optional[str] = Options.network,
        wallet_name: str = Options.wallet_name,
        wallet_path: Optional[str] = Options.wallet_path,
        wallet_hotkey: Optional[str] = Options.wallet_hotkey,
        netuid: int = Options.netuid,
        amount: float = typer.Option(
            None,
            "--amount",
            "--increase",
            "-a",
            prompt="Enter the boost amount (added to existing weight)",
            help="Amount (float) to boost (added to the existing weight), (e.g. 0.01)",
        ),
        prompt: bool = Options.prompt,
        quiet: bool = Options.quiet,
        verbose: bool = Options.verbose,
    ):
        """
        Increase (boost) the weights for a specific subnet in the root network. Any amount provided will be added to the subnet's existing weight.

        EXAMPLE

        [green]$[/green] btcli root boost --netuid 1 --increase 0.01
        """
        self.verbosity_handler(quiet, verbose)
        wallet = self.wallet_ask(
            wallet_name,
            wallet_path,
            wallet_hotkey,
            ask_for=[WO.NAME, WO.HOTKEY],
            validate=WV.WALLET_AND_HOTKEY,
        )
        return self._run_command(
            root.set_boost(
                wallet, self.initialize_chain(network), netuid, amount, prompt
            )
        )

    def root_slash(
        self,
        network: Optional[str] = Options.network,
        wallet_name: str = Options.wallet_name,
        wallet_path: Optional[str] = Options.wallet_path,
        wallet_hotkey: Optional[str] = Options.wallet_hotkey,
        netuid: int = Options.netuid,
        amount: float = typer.Option(
            None,
            "--amount",
            "--decrease",
            "-a",
            prompt="Enter the slash amount (subtracted from the existing weight)",
            help="Amount (float) to slash (subtract from the existing weight), (e.g. 0.01)",
        ),
        prompt: bool = Options.prompt,
        quiet: bool = Options.quiet,
        verbose: bool = Options.verbose,
    ):
        """
        Decrease (slash) the weights for a specific subnet in the root network. Any amount provided will be subtracted from the subnet's existing weight.

        EXAMPLE

        [green]$[/green] btcli root slash --netuid 1 --decrease 0.01

        """
        self.verbosity_handler(quiet, verbose)
        wallet = self.wallet_ask(
            wallet_name,
            wallet_path,
            wallet_hotkey,
            ask_for=[WO.NAME, WO.HOTKEY],
            validate=WV.WALLET_AND_HOTKEY,
        )
        return self._run_command(
            root.set_slash(
                wallet, self.initialize_chain(network), netuid, amount, prompt
            )
        )

    def root_senate_vote(
        self,
        network: Optional[str] = Options.network,
        wallet_name: Optional[str] = Options.wallet_name,
        wallet_path: Optional[str] = Options.wallet_path,
        wallet_hotkey: Optional[str] = Options.wallet_hotkey,
        proposal: str = typer.Option(
            None,
            "--proposal",
            "--proposal-hash",
            prompt="Enter the proposal hash",
            help="The hash of the proposal to vote on.",
        ),
        prompt: bool = Options.prompt,
        quiet: bool = Options.quiet,
        verbose: bool = Options.verbose,
        vote: bool = typer.Option(
            None,
            "--vote-aye/--vote-nay",
            prompt="Enter y to vote Aye, or enter n to vote Nay",
            help="The vote casted on the proposal",
        ),
    ):
        """
        Cast a vote on an active proposal in Bittensor's governance protocol.

        This command is used by Senate members to vote on various proposals that shape the network's future. Use `btcli root proposals` to see the active proposals and their hashes.

        USAGE

        The user must specify the hash of the proposal they want to vote on. The command then allows the Senate member to cast a 'Yes' or 'No' vote, contributing to the decision-making process on the proposal. This command is crucial for Senate members to exercise their voting rights on key proposals. It plays a vital role in the governance and evolution of the Bittensor network.

        EXAMPLE

        [green]$[/green] btcli root senate_vote --proposal <proposal_hash>
        """
        self.verbosity_handler(quiet, verbose)
        wallet = self.wallet_ask(
            wallet_name,
            wallet_path,
            wallet_hotkey,
            ask_for=[WO.NAME, WO.HOTKEY],
            validate=WV.WALLET_AND_HOTKEY,
        )
        return self._run_command(
            root.senate_vote(
                wallet, self.initialize_chain(network), proposal, vote, prompt
            )
        )

    def root_senate(
        self,
        network: Optional[str] = Options.network,
        quiet: bool = Options.quiet,
        verbose: bool = Options.verbose,
    ):
        """
        Shows the Senate members of the Bittensor's governance protocol.

        This command lists the delegates involved in the decision-making process of the Bittensor network, showing their names and wallet addresses. This information is crucial for understanding who holds governance roles within the network.

        EXAMPLE

        [green]$[/green] btcli root senate
        """
        self.verbosity_handler(quiet, verbose)
        return self._run_command(root.get_senate(self.initialize_chain(network)))

    def root_register(
        self,
        network: Optional[str] = Options.network,
        wallet_name: Optional[str] = Options.wallet_name,
        wallet_path: Optional[str] = Options.wallet_path,
        wallet_hotkey: Optional[str] = Options.wallet_hotkey,
        prompt: bool = Options.prompt,
        quiet: bool = Options.quiet,
        verbose: bool = Options.verbose,
    ):
        """
        Register a neuron (a subnet validator or a subnet miner) to a specified subnet by recycling some TAO to cover for the registration cost.

        This command adds a new neuron (a subnet validator or a subnet miner) to a specified subnet, contributing to the decentralization and robustness of Bittensor.

        # Usage:

        Before registering, the command checks if the specified subnet exists and whether the TAO balance in the user's wallet is sufficient to cover the registration cost. The registration cost is determined by the current recycle amount for the specified subnet. If the balance is insufficient or the subnet does not exist, the command will exit with an appropriate error message.

        # Example usage:

        [green]$[/green] btcli subnets register --netuid 1
        """
        self.verbosity_handler(quiet, verbose)
        wallet = self.wallet_ask(
            wallet_name,
            wallet_path,
            wallet_hotkey,
            ask_for=[WO.NAME, WO.HOTKEY],
            validate=WV.WALLET_AND_HOTKEY,
        )
        return self._run_command(
            root.register(wallet, self.initialize_chain(network), prompt)
        )

    def root_proposals(
        self,
        network: Optional[str] = Options.network,
        quiet: bool = Options.quiet,
        verbose: bool = Options.verbose,
    ):
        """
        View active proposals for the senate in the Bittensor's governance protocol.

        This command displays the details of ongoing proposals, including proposal hashes, votes, thresholds, and proposal data.

        EXAMPLE

        [green]$[/green] btcli root proposals
        """
        self.verbosity_handler(quiet, verbose)
        return self._run_command(root.proposals(self.initialize_chain(network)))

    def root_set_take(
        self,
        network: Optional[str] = Options.network,
        wallet_name: Optional[str] = Options.wallet_name,
        wallet_path: Optional[str] = Options.wallet_path,
        wallet_hotkey: Optional[str] = Options.wallet_hotkey,
        take: float = typer.Option(None, help="The new take value."),
        quiet: bool = Options.quiet,
        verbose: bool = Options.verbose,
    ):
        """
        Allows users to change their delegate take percentage.

        This command can be used to update the delegate takes individually for every subnet. To run the command, the user must have a configured wallet with both hotkey and coldkey. The command performs the below checks:

            1. The provided hotkey is already a delegate.
            2. The new take value is within 0-18% range.

        EXAMPLE

        [green]$[/green] btcli root set_take --wallet-name my_wallet --wallet-hotkey my_hotkey
        """
        max_value = 0.18
        min_value = 0.00
        self.verbosity_handler(quiet, verbose)

        if not take:
            max_value_style = typer.style(f"Max: {max_value}", fg="magenta")
            min_value_style = typer.style(f"Min: {min_value}", fg="magenta")
            prompt_text = typer.style(
                "Enter take value (0.18 for 18%)", fg="bright_cyan", bold=True
            )
            take = FloatPrompt.ask(f"{prompt_text} {min_value_style} {max_value_style}")

        if not (min_value <= take <= max_value):
            print_error(
                f"Take value must be between {min_value} and {max_value}. Provided value: {take}"
            )
            raise typer.Exit()

        wallet = self.wallet_ask(
            wallet_name,
            wallet_path,
            wallet_hotkey,
            ask_for=[WO.NAME, WO.HOTKEY],
            validate=WV.WALLET_AND_HOTKEY,
        )

        return self._run_command(
            root.set_take(wallet, self.initialize_chain(network), take)
        )

    def root_delegate_stake(
        self,
        delegate_ss58key: str = typer.Option(
            None,
            help="The ss58 address of the delegate hotkey to stake TAO to.",
            prompt="Enter the hotkey ss58 address you want to delegate TAO to.",
        ),
        amount: Optional[float] = typer.Option(
            None, help="The amount of TAO to stake. Do no specify if using `--all`"
        ),
        stake_all: Optional[bool] = typer.Option(
            False,
            "--all",
            "-a",
            help="If specified, the command stakes all available TAO. Do not specify if using"
            " `--amount`",
        ),
        wallet_name: Optional[str] = Options.wallet_name,
        wallet_path: Optional[str] = Options.wallet_path,
        wallet_hotkey: Optional[str] = Options.wallet_hotkey,
        network: Optional[str] = Options.network,
        prompt: bool = Options.prompt,
        quiet: bool = Options.quiet,
        verbose: bool = Options.verbose,
    ):
        """
        Stakes TAO to a specified delegate hotkey.

        This command allocates the user's TAO to the specified hotkey of a delegate, potentially earning staking rewards in return. If the
        `--all` flag is used, it delegates the entire TAO balance available in the user's wallet.

        This command should be run by a TAO holder. Compare this command with "btcli stake add" that is typically run by a subnet validator to add stake to their own delegate hotkey.

        EXAMPLE

        [green]$[/green] btcli root delegate-stake --delegate_ss58key <SS58_ADDRESS> --amount <AMOUNT>

        [green]$[/green] btcli root delegate-stake --delegate_ss58key <SS58_ADDRESS> --all

        [blue bold]Note[/blue bold]: This command modifies the blockchain state and may incur transaction fees. The user should ensure the delegate's address and the amount to be staked are correct before executing the command.
        """
        self.verbosity_handler(quiet, verbose)
        if amount and stake_all:
            err_console.print(
                "Both `--amount` and `--all` are specified. Choose one or the other."
            )
        if not stake_all and not amount:
            while True:
                amount = FloatPrompt.ask(
                    "[blue bold]Amount to stake (TAO τ)[/blue bold]", console=console
                )
                confirmation = FloatPrompt.ask(
                    "[blue bold]Confirm the amount to stake (TAO τ)[/blue bold]",
                    console=console,
                )
                if amount == confirmation:
                    break
                else:
                    err_console.print(
                        "[red]The amounts do not match. Please try again.[/red]"
                    )

        wallet = self.wallet_ask(
            wallet_name, wallet_path, wallet_hotkey, ask_for=[WO.NAME]
        )
        return self._run_command(
            root.delegate_stake(
                wallet,
<<<<<<< HEAD
                self.initialize_chain(network),
                float(amount),
=======
                self.initialize_chain(network, chain),
                amount,
>>>>>>> e22d3fe1
                delegate_ss58key,
                prompt,
            )
        )

    def root_undelegate_stake(
        self,
        delegate_ss58key: str = typer.Option(
            None,
            help="The ss58 address of the delegate to undelegate from.",
            prompt="Enter the hotkey ss58 address you want to undelegate from",
        ),
        amount: Optional[float] = typer.Option(
            None, help="The amount of TAO to unstake. Do no specify if using `--all`"
        ),
        unstake_all: Optional[bool] = typer.Option(
            False,
            "--all",
            "-a",
            help="If specified, the command undelegates all staked TAO from the delegate. Do not specify if using"
            " `--amount`",
        ),
        wallet_name: Optional[str] = Options.wallet_name,
        wallet_path: Optional[str] = Options.wallet_path,
        wallet_hotkey: Optional[str] = Options.wallet_hotkey,
        network: Optional[str] = Options.network,
        prompt: bool = Options.prompt,
        quiet: bool = Options.quiet,
        verbose: bool = Options.verbose,
    ):
        """
        Allows users to withdraw their staked TAO from a delegate.

        The user must provide the delegate hotkey's ss58 address and the amount of TAO to undelegate. The function will then send a transaction to the blockchain to process the undelegation. This command can result in a change to the blockchain state and may incur transaction fees.

        EXAMPLE

        [green]$[/green] btcli undelegate --delegate_ss58key <SS58_ADDRESS> --amount <AMOUNT>

        [green]$[/green] btcli undelegate --delegate_ss58key <SS58_ADDRESS> --all
        """
        self.verbosity_handler(quiet, verbose)
        if amount and unstake_all:
            err_console.print(
                "Both `--amount` and `--all` are specified. Choose one or the other."
            )
        if not unstake_all and not amount:
            while True:
                amount = FloatPrompt.ask(
                    "[blue bold]Amount to unstake (TAO τ)[/blue bold]", console=console
                )
                confirmation = FloatPrompt.ask(
                    "[blue bold]Confirm the amount to unstake (TAO τ)[/blue bold]",
                    console=console,
                )
                if amount == confirmation:
                    break
                else:
                    err_console.print(
                        "[red]The amounts do not match. Please try again.[/red]"
                    )

        wallet = self.wallet_ask(
            wallet_name, wallet_path, wallet_hotkey, ask_for=[WO.NAME]
        )
        self._run_command(
            root.delegate_unstake(
                wallet,
<<<<<<< HEAD
                self.initialize_chain(network),
                float(amount),
=======
                self.initialize_chain(network, chain),
                amount,
>>>>>>> e22d3fe1
                delegate_ss58key,
                prompt,
            )
        )

    def root_my_delegates(
        self,
        network: Optional[str] = Options.network,
        wallet_name: Optional[str] = Options.wallet_name,
        wallet_path: Optional[str] = Options.wallet_path,
        wallet_hotkey: Optional[str] = Options.wallet_hotkey,
        all_wallets: bool = typer.Option(
            False,
            "--all-wallets",
            "--all",
            "-a",
            help="If specified, the command aggregates information across all the wallets.",
        ),
        quiet: bool = Options.quiet,
        verbose: bool = Options.verbose,
    ):
        """
        Shows a table with the details on the user's delegates.

        The table output includes the following columns:

        - Wallet: The name of the user's wallet (coldkey).

        - OWNER: The name of the delegate who owns the hotkey.

        - SS58: The truncated SS58 address of the delegate's hotkey.

        - Delegation: The amount of TAO staked by the user to the delegate.

        - τ/24h: The earnings from the delegate to the user over the past 24 hours.

        - NOMS: The number of nominators for the delegate.

        - OWNER STAKE(τ): The stake amount owned by the delegate.

        - TOTAL STAKE(τ): The total stake amount held by the delegate.

        - SUBNETS: The list of subnets the delegate is a part of.

        - VPERMIT: Validator permits held by the delegate for various subnets.

        - 24h/kτ: Earnings per 1000 TAO staked over the last 24 hours.

        - Desc: A description of the delegate.

        The command also sums and prints the total amount of TAO delegated across all wallets.

        EXAMPLE

        [green]$[/green] btcli root my-delegates
        [green]$[/green] btcli root my-delegates --all
        [green]$[/green] btcli root my-delegates --wallet-name my_wallet

        [blue bold]Note[/blue bold]: This command is not intended to be used directly in user code.
        """
        self.verbosity_handler(quiet, verbose)
        wallet = self.wallet_ask(
            wallet_name,
            wallet_path,
            wallet_hotkey,
            ask_for=([WO.NAME] if not all_wallets else [WO.PATH]),
            validate=WV.WALLET if not all_wallets else WV.NONE
        )
        self._run_command(
            root.my_delegates(wallet, self.initialize_chain(network), all_wallets)
        )

    def root_list_delegates(
        self,
        network: Optional[str] = Options.network,
        quiet: bool = Options.quiet,
        verbose: bool = Options.verbose,
    ):
        """
        Displays a table of Bittensor network-wide delegates, providing a comprehensive overview of delegate statistics and information.

        This table helps users make informed decisions on which delegates to allocate their TAO stake.

        The table columns include:

        - INDEX: The delegate's index in the sorted list.

        - DELEGATE: The name of the delegate.

        - SS58: The delegate's unique ss58 address (truncated for display).

        - NOMINATORS: The count of nominators backing the delegate.

        - OWN STAKE(τ): The amount of delegate's own stake (not the TAO delegated from any nominators).

        - TOTAL STAKE(τ): The delegate's total stake, i.e., the sum of delegate's own stake and nominators' stakes.

        - CHANGE/(4h): The percentage change in the delegate's stake over the last four hours.

        - SUBNETS: The subnets in which the delegate is registered.

        - VPERMIT: Indicates the subnets in which the delegate has validator permits.

        - NOMINATOR/(24h)/kτ: The earnings per 1000 τ staked by nominators in the last 24 hours.

        - DELEGATE/(24h): The total earnings of the delegate in the last 24 hours.

        - DESCRIPTION: A brief description of the delegate's purpose and operations.

        [blue bold]NOTES:[/blue bold]

            - Sorting is done based on the `TOTAL STAKE` column in descending order.
            - Changes in stake are shown as: increases in green and decreases in red.
            - Entries with no previous data are marked with `NA`.
            - Each delegate's name is a hyperlink to more information, if available.

        EXAMPLE

        [green]$[/green] btcli root list_delegates

        [green]$[/green] btcli root list_delegates --wallet-name my_wallet

        [green]$[/green] btcli root list_delegates --subtensor.network finney # can also be `test` or `local`

        [blue bold]NOTE[/blue bold]: This commmand is intended for use within a
        console application. It prints directly to the console and does not return any value.
        """
        self.verbosity_handler(quiet, verbose)

        if network:
            if network == "finney":
                network = "wss://archive.chain.opentensor.ai:443"
        elif self.config.get("network"):
            if self.config.get("network") == "finney":
                network = "wss://archive.chain.opentensor.ai:443"

        sub = self.initialize_chain(network)
        return self._run_command(root.list_delegates(sub))

    # TODO: Confirm if we need a command for this - currently registering to root auto makes u delegate
    def root_nominate(
        self,
        wallet_name: Optional[str] = Options.wallet_name,
        wallet_path: Optional[str] = Options.wallet_path,
        wallet_hotkey: Optional[str] = Options.wallet_hotkey,
        network: Optional[str] = Options.network,
        prompt: bool = Options.prompt,
        quiet: bool = Options.quiet,
        verbose: bool = Options.verbose,
    ):
        """
        Enables a wallet's hotkey to become a delegate.

        This command handles the nomination process, including wallet unlocking and verification of the hotkey's current delegate status.

        The command performs several checks:

            - Verifies that the hotkey is not already a delegate to prevent redundant nominations.

            - Tries to nominate the wallet and reports success or failure.

        Upon success, the wallet's hotkey is registered as a delegate on the network.

        To run the command, the user must have a configured wallet with both hotkey and coldkey. If the wallet is not already nominated, this command will initiate the process.

        EXAMPLE

        [green]$[/green] btcli root nominate

        [green]$[/green] btcli root nominate --wallet-name my_wallet --wallet-hotkey my_hotkey

        [blue bold]Note[/blue bold]: This command prints the output directly to the console. It should not be called programmatically in user code due to its interactive nature and side effects on the network state.
        """
        self.verbosity_handler(quiet, verbose)
        wallet = self.wallet_ask(
            wallet_name,
            wallet_path,
            wallet_hotkey,
            ask_for=[WO.NAME, WO.HOTKEY],
            validate=WV.WALLET_AND_HOTKEY,
        )
        return self._run_command(
            root.nominate(wallet, self.initialize_chain(network), prompt)
        )

    def stake_show(
        self,
        all_wallets: bool = typer.Option(
            False,
            "--all",
            "--all-wallets",
            "-a",
            help="When set, the command checks all the coldkey wallets of the user instead of just the specified wallet.",
        ),
        network: Optional[str] = Options.network,
        wallet_name: Optional[str] = Options.wallet_name,
        wallet_hotkey: Optional[str] = Options.wallet_hotkey,
        wallet_path: Optional[str] = Options.wallet_path,
        reuse_last: bool = Options.reuse_last,
        html_output: bool = Options.html_output,
        quiet: bool = Options.quiet,
        verbose: bool = Options.verbose,
    ):
        """
        Lists all the stake accounts associated with a user's wallet.

        This command provides a comprehensive view of the stakes associated with the user's coldkeys. It shows both the user's own hotkeys and also the hotkeys of the delegates to which this user has staked.

        The command lists all the stake accounts for a specified wallet or all wallets in the user's configuration directory. It displays the coldkey, balance, hotkey details (own hotkey and delegate hotkey), stake amount, and the rate of return.

        The command shows a table with the below columns:

        - Coldkey: The coldkey associated with the wallet.

        - Balance: The balance of the coldkey.

        - Hotkey: The names of the coldkey's own hotkeys and the delegate hotkeys to which this coldkey has staked.

        - Stake: The amount of TAO staked to all the hotkeys.

        - Rate: The rate of return on the stake, shown in TAO per day.

        EXAMPLE

        [green]$[/green] btcli stake show --all
        """
        self.verbosity_handler(quiet, verbose)
        if (reuse_last or html_output) and self.config.get("use_cache") is False:
            err_console.print(
                "Unable to use `--reuse-last` or `--html` when config 'no-cache' is set to 'True'. "
                "Please change the config to 'False' using `btcli config set`"
            )
            raise typer.Exit()
        if not reuse_last:
            subtensor = self.initialize_chain(network)
        else:
            subtensor = None

        if all_wallets:
            wallet = self.wallet_ask(
                wallet_name,
                wallet_path,
                wallet_hotkey,
                ask_for=[WO.PATH],
                validate=WV.NONE,
            )
        else:
            wallet = self.wallet_ask(
                wallet_name, wallet_path, wallet_hotkey, ask_for=[WO.NAME]
            )

        return self._run_command(
            stake.show(
                wallet,
                subtensor,
                all_wallets,
                reuse_last,
                html_output,
                not self.config.get("use_cache", True),
            )
        )

    def stake_add(
        self,
        stake_all: bool = typer.Option(
            False,
            "--all-tokens",
            "--all",
            "-a",
            help="When set, the command stakes all the available TAO from the coldkey.",
        ),
        amount: float = typer.Option(
            0.0, "--amount", help="The amount of TAO to stake"
        ),
        max_stake: float = typer.Option(
            0.0,
            "--max-stake",
            "-m",
            help="Stake is sent to a hotkey only until the hotkey's total stake is less than or equal to this maximum staked TAO. If a hotkey already has stake greater than this amount, then stake is not added to this hotkey.",
        ),
        hotkey_ss58_address: str = typer.Option(
            "",
            help="The ss58 address of the hotkey to stake to.",
        ),
        include_hotkeys: str = typer.Option(
            "",
            "--include-hotkeys",
            "-in",
            help="Specifies hotkeys by name or ss58 address to stake to. For example, `-in hk1,hk2`",
        ),
        exclude_hotkeys: str = typer.Option(
            "",
            "--exclude-hotkeys",
            "-ex",
            help="Specifies hotkeys by name or ss58 address to not to stake to (use this option only with `--all-hotkeys`)"
            " i.e. `--all-hotkeys -ex hk3,hk4`",
        ),
        all_hotkeys: bool = typer.Option(
            False,
            help="When set, this command stakes to all hotkeys associated with the wallet. Do not use if specifying "
            "hotkeys in `--include-hotkeys`.",
        ),
        wallet_name: str = Options.wallet_name,
        wallet_path: str = Options.wallet_path,
        wallet_hotkey: str = Options.wallet_hotkey,
        network: str = Options.network,
        prompt: bool = Options.prompt,
        quiet: bool = Options.quiet,
        verbose: bool = Options.verbose,
    ):
        """
        Stake TAO to one or more hotkeys associated with the user's coldkey.

        This command is used by a subnet validator to stake to their own hotkey. Compare this command with "btcli root delegate" that is typically run by a TAO holder to delegate their TAO to a delegate's hotkey.

        This command is used by a subnet validator to allocate stake TAO to their different hotkeys, securing their position and influence on the network.

        EXAMPLE

        [green]$[/green] btcli stake add --amount 100 --wallet-name <my_wallet> --wallet-hotkey <my_hotkey>
        """
        self.verbosity_handler(quiet, verbose)

        if stake_all and amount:
            err_console.print(
                "Cannot specify an amount and 'stake-all'. Choose one or the other."
            )
            raise typer.Exit()

        if not stake_all and not amount and not max_stake:
            amount = FloatPrompt.ask("[blue bold]Amount to stake (TAO τ)[/blue bold]")

        if stake_all and not amount:
            if not Confirm.ask("Stake all the available TAO tokens?", default=False):
                raise typer.Exit()

        if all_hotkeys and include_hotkeys:
            err_console.print(
                "You have specified hotkeys to include and also the `--all-hotkeys` flag. The flag"
                "should only be used standalone (to use all hotkeys) or with `--exclude-hotkeys`."
            )
            raise typer.Exit()

        if include_hotkeys and exclude_hotkeys:
            err_console.print(
                "You have specified options for both including and excluding hotkeys. Select one or the other."
            )
            raise typer.Exit()

        if (
            not wallet_hotkey
            and not all_hotkeys
            and not include_hotkeys
            and not hotkey_ss58_address
        ):
            hotkey_or_ss58 = Prompt.ask(
                "Enter the [blue]hotkey[/blue] name or [blue]ss58 address[/blue] to stake to",
            )
            if is_valid_ss58_address(hotkey_or_ss58):
                hotkey_ss58_address = hotkey_or_ss58
                wallet = self.wallet_ask(
                    wallet_name, wallet_path, wallet_hotkey, ask_for=[WO.NAME]
                )
            else:
                wallet_hotkey = hotkey_or_ss58
                wallet = self.wallet_ask(
                    wallet_name,
                    wallet_path,
                    wallet_hotkey,
                    ask_for=[WO.NAME, WO.HOTKEY],
                    validate=WV.WALLET_AND_HOTKEY,
                )

        elif all_hotkeys or include_hotkeys or exclude_hotkeys or hotkey_ss58_address:
            wallet = self.wallet_ask(
                wallet_name, wallet_path, wallet_hotkey, ask_for=[WO.NAME]
            )
        else:
            wallet = self.wallet_ask(
                wallet_name,
                wallet_path,
                wallet_hotkey,
                ask_for=[WO.NAME, WO.HOTKEY],
                validate=WV.WALLET_AND_HOTKEY,
            )

        if include_hotkeys:
            include_hotkeys = parse_to_list(
                include_hotkeys,
                str,
                "Hotkeys must be a comma-separated list of ss58s, e.g., `--include-hotkeys 5Grw....,5Grw....`.",
                is_ss58=True,
            )

        if exclude_hotkeys:
            exclude_hotkeys = parse_to_list(
                exclude_hotkeys,
                str,
                "Hotkeys must be a comma-separated list of ss58s, e.g., `--exclude-hotkeys 5Grw....,5Grw....`.",
                is_ss58=True,
            )

        return self._run_command(
            stake.stake_add(
                wallet,
                self.initialize_chain(network),
                amount,
                stake_all,
                max_stake,
                include_hotkeys,
                exclude_hotkeys,
                all_hotkeys,
                prompt,
                hotkey_ss58_address,
            )
        )

    def stake_remove(
        self,
        network: Optional[str] = Options.network,
        wallet_name: str = Options.wallet_name,
        wallet_path: str = Options.wallet_path,
        wallet_hotkey: str = Options.wallet_hotkey,
        unstake_all: bool = typer.Option(
            False,
            "--unstake-all",
            "--all",
            help="When set, this commmand unstakes all staked TAO from the specified hotkeys.",
        ),
        amount: float = typer.Option(
            0.0, "--amount", "-a", help="The amount of TAO to unstake."
        ),
        hotkey_ss58_address: str = typer.Option(
            "",
            help="The ss58 address of the hotkey to unstake from.",
        ),
        keep_stake: float = typer.Option(
            0.0,
            "--keep-stake",
            "--keep",
            help="Sets the maximum amount of TAO to remain staked in each hotkey.",
        ),
        include_hotkeys: str = typer.Option(
            "",
            "--include-hotkeys",
            "-in",
            help="Specifies the hotkeys by name or ss58 address to unstake from. For example, `-in hk1,hk2`",
        ),
        exclude_hotkeys: str = typer.Option(
            "",
            "--exclude-hotkeys",
            "-ex",
            help="Specifies the hotkeys by name or ss58 address not to unstake from (only use with `--all-hotkeys`)"
            " i.e. `--all-hotkeys -ex hk3,hk4`",
        ),
        all_hotkeys: bool = typer.Option(
            False,
            help="When set, this command unstakes from all the hotkeys associated with the wallet. Do not use if specifying "
            "hotkeys in `--include-hotkeys`.",
        ),
        prompt: bool = Options.prompt,
        quiet: bool = Options.quiet,
        verbose: bool = Options.verbose,
    ):
        """
        Unstake TAO from one or more hotkeys and transfer them back to the user's coldkey.

        This command is used to withdraw TAO previously staked to different hotkeys.

        EXAMPLE

        [green]$[/green] btcli stake remove --amount 100 -in hk1,hk2

        [blue bold]Note[/blue bold]: This command is for users who wish to reallocate their stake or withdraw them from the network. It allows for flexible management of TAO stake across different neurons (hotkeys) on the network.
        """
        self.verbosity_handler(quiet, verbose)

        if all_hotkeys and include_hotkeys:
            err_console.print(
                "You have specified hotkeys to include and also the `--all-hotkeys` flag. The flag"
                "should only be used standalone (to use all hotkeys) or with `--exclude-hotkeys`."
            )
            raise typer.Exit()

        if include_hotkeys and exclude_hotkeys:
            err_console.print(
                "You have specified both including and excluding hotkeys options. Select one or the other."
            )
            raise typer.Exit()

        if unstake_all and amount:
            err_console.print(
                "Cannot specify both a specific amount and 'unstake-all'. Choose one or the other."
            )
            raise typer.Exit()

        if not unstake_all and not amount and not keep_stake:
            amount = FloatPrompt.ask("[blue bold]Amount to unstake (TAO τ)[/blue bold]")

        if unstake_all and not amount:
            if not Confirm.ask("Unstake all staked TAO tokens?", default=False):
                raise typer.Exit()

        if (
            not wallet_hotkey
            and not hotkey_ss58_address
            and not all_hotkeys
            and not include_hotkeys
        ):
            hotkey_or_ss58 = Prompt.ask(
                "Enter the [blue]hotkey[/blue] name or [blue]ss58 address[/blue] to unstake from"
            )
            if is_valid_ss58_address(hotkey_or_ss58):
                hotkey_ss58_address = hotkey_or_ss58
                wallet = self.wallet_ask(
                    wallet_name, wallet_path, wallet_hotkey, ask_for=[WO.NAME]
                )
            else:
                wallet_hotkey = hotkey_or_ss58
                wallet = self.wallet_ask(
                    wallet_name,
                    wallet_path,
                    wallet_hotkey,
                    ask_for=[WO.NAME, WO.HOTKEY],
                    validate=WV.WALLET_AND_HOTKEY,
                )

        elif all_hotkeys or include_hotkeys or exclude_hotkeys or hotkey_ss58_address:
            wallet = self.wallet_ask(
                wallet_name, wallet_path, wallet_hotkey, ask_for=[WO.NAME]
            )

        else:
            wallet = self.wallet_ask(
                wallet_name,
                wallet_path,
                wallet_hotkey,
                ask_for=[WO.NAME, WO.HOTKEY],
                validate=WV.WALLET_AND_HOTKEY,
            )

        if include_hotkeys:
            include_hotkeys = parse_to_list(
                include_hotkeys,
                str,
                "Hotkeys must be a comma-separated list of ss58s, e.g., `--include-hotkeys 5Grw....,5Grw....`.",
                is_ss58=True,
            )

        if exclude_hotkeys:
            exclude_hotkeys = parse_to_list(
                exclude_hotkeys,
                str,
                "Hotkeys must be a comma-separated list of ss58s, e.g., `--exclude-hotkeys 5Grw....,5Grw....`.",
                is_ss58=True,
            )

        return self._run_command(
            stake.unstake(
                wallet,
                self.initialize_chain(network),
                hotkey_ss58_address,
                all_hotkeys,
                include_hotkeys,
                exclude_hotkeys,
                amount,
                keep_stake,
                unstake_all,
                prompt,
            )
        )

    def stake_get_children(
        self,
        wallet_name: Optional[str] = Options.wallet_name,
        wallet_hotkey: Optional[str] = Options.wallet_hotkey,
        wallet_path: Optional[str] = Options.wallet_path,
        network: Optional[str] = Options.network,
        netuid: Optional[int] = typer.Option(
            None,
            help="The netuid of the subnet (e.g. 2)",
            prompt=False,
        ),
        all_netuids: bool = typer.Option(
            False,
            "--all-netuids",
            "--all",
            "--allnetuids",
            help="When set, gets the child hotkeys from all the subnets.",
        ),
        quiet: bool = Options.quiet,
        verbose: bool = Options.verbose,
    ):
        """
        Get all the child hotkeys on a specified subnet.

        Users can specify the subnet and see the child hotkeys and the proportion that is given to them. This command is used to view the authority delegated to different hotkeys on the subnet.

        EXAMPLE

        [green]$[/green] btcli stake child get --netuid 1
        [green]$[/green] btcli stake child get --all-netuids
        """
        self.verbosity_handler(quiet, verbose)
        wallet = self.wallet_ask(
            wallet_name,
            wallet_path,
            wallet_hotkey,
            ask_for=[WO.NAME, WO.HOTKEY],
            validate=WV.WALLET_AND_HOTKEY,
        )

        if all_netuids and netuid:
            err_console.print("Specify either a netuid or `--all`, not both.")
            raise typer.Exit()

        if all_netuids:
            netuid = None

        elif not netuid:
            netuid = IntPrompt.ask(
                "Enter a netuid (leave blank for all)", default=None, show_default=True
            )

        return self._run_command(
            children_hotkeys.get_children(
                wallet, self.initialize_chain(network), netuid
            )
        )

    def stake_set_children(
        self,
        children: list[str] = typer.Option(
            [], "--children", "-c", help="Enter child hotkeys (ss58)", prompt=False
        ),
        wallet_name: str = Options.wallet_name,
        wallet_hotkey: str = Options.wallet_hotkey,
        wallet_path: str = Options.wallet_path,
        network: str = Options.network,
        netuid: Optional[int] = typer.Option(
            None,
            help="The netuid of the subnet, (e.g. 4)",
            prompt=False,
        ),
        all_netuids: bool = typer.Option(
            False,
            "--all-netuids",
            "--all",
            "--allnetuids",
            help="When this flag is used it sets child hotkeys on all subnets.",
        ),
        proportions: list[float] = typer.Option(
            [],
            "--proportions",
            "--prop",
            "-p",
            help="Enter the stake weight proportions for the child hotkeys (sum should be less than or equal to 1)",
            prompt=False,
        ),
        wait_for_inclusion: bool = Options.wait_for_inclusion,
        wait_for_finalization: bool = Options.wait_for_finalization,
        quiet: bool = Options.quiet,
        verbose: bool = Options.verbose,
    ):
        """
        Set child hotkeys on specified subnets.

        Users can specify the 'proportion' to delegate to child hotkeys (ss58 address). The sum of proportions cannot be greater than 1.

        This command is used to delegate authority to different hotkeys, securing their position and influence on the subnet.

        EXAMPLE

        [green]$[/green] btcli stake child set -c 5FCL3gmjtQV4xxxxuEPEFQVhyyyyqYgNwX7drFLw7MSdBnxP -c 5Hp5dxxxxtGg7pu8dN2btyyyyVA1vELmM9dy8KQv3LxV8PA7 --hotkey default --netuid 1 -p 0.3 -p 0.7
        """
        self.verbosity_handler(quiet, verbose)
        if all_netuids and netuid:
            err_console.print("Specify either a netuid or `--all`, not both.")
            raise typer.Exit()
        if all_netuids:
            netuid = None
        elif not netuid:
            netuid = IntPrompt.ask(
                "Enter a netuid (leave blank for all)", default=None, show_default=True
            )
        children = list_prompt(
            children,
            str,
            "Enter the child hotkeys (ss58), comma-separated for multiple",
        )

        proportions = list_prompt(
            proportions,
            float,
            "Enter comma-separated proportions equal to the number of children (sum not exceeding a total of 1.0)",
        )

        if len(proportions) != len(children):
            err_console.print("You must have as many proportions as you have children.")
            raise typer.Exit()

        if sum(proportions) > 1.0:
            err_console.print("Your proportion total must not exceed 1.0.")
            raise typer.Exit()

        wallet = self.wallet_ask(
            wallet_name,
            wallet_path,
            wallet_hotkey,
            ask_for=[WO.NAME, WO.HOTKEY],
            validate=WV.WALLET_AND_HOTKEY,
        )
        return self._run_command(
            children_hotkeys.set_children(
                wallet=wallet,
                subtensor=self.initialize_chain(network),
                netuid=netuid,
                children=children,
                proportions=proportions,
                wait_for_finalization=wait_for_finalization,
                wait_for_inclusion=wait_for_inclusion,
            )
        )

    def stake_revoke_children(
        self,
        wallet_name: Optional[str] = Options.wallet_name,
        wallet_hotkey: Optional[str] = Options.wallet_hotkey,
        wallet_path: Optional[str] = Options.wallet_path,
        network: Optional[str] = Options.network,
        netuid: Optional[int] = typer.Option(
            None,
            help="The netuid of the subnet, (e.g. 8)",
            prompt=False,
        ),
        all_netuids: bool = typer.Option(
            False,
            "--all-netuids",
            "--all",
            "--allnetuids",
            help="When this flag is used it sets child hotkeys on all the subnets.",
        ),
        wait_for_inclusion: bool = Options.wait_for_inclusion,
        wait_for_finalization: bool = Options.wait_for_finalization,
        quiet: bool = Options.quiet,
        verbose: bool = Options.verbose,
    ):
        """
        Remove all children hotkeys on a specified subnet.

        This command is used to remove delegated authority from all child hotkeys, removing their position and influence on the subnet.

        EXAMPLE

        [green]$[/green] btcli stake child revoke --hotkey <parent_hotkey> --netuid 1
        """
        self.verbosity_handler(quiet, verbose)
        wallet = self.wallet_ask(
            wallet_name,
            wallet_path,
            wallet_hotkey,
            ask_for=[WO.NAME, WO.HOTKEY],
            validate=WV.WALLET_AND_HOTKEY,
        )
        if all_netuids and netuid:
            err_console.print("Specify either a netuid or '--all', not both.")
            raise typer.Exit()
        if all_netuids:
            netuid = None
        elif not netuid:
            netuid = IntPrompt.ask(
                "Enter netuid (leave blank for all)", default=None, show_default=True
            )
        return self._run_command(
            children_hotkeys.revoke_children(
                wallet,
                self.initialize_chain(network),
                netuid,
                wait_for_inclusion,
                wait_for_finalization,
            )
        )

    def stake_childkey_take(
        self,
        wallet_name: Optional[str] = Options.wallet_name,
        wallet_hotkey: Optional[str] = Options.wallet_hotkey,
        wallet_path: Optional[str] = Options.wallet_path,
        network: Optional[str] = Options.network,
        hotkey: Optional[str] = None,
        netuid: Optional[int] = typer.Option(
            None,
            help="The netuid of the subnet, (e.g. 23)",
            prompt=False,
        ),
        all_netuids: bool = typer.Option(
            False,
            "--all-netuids",
            "--all",
            "--allnetuids",
            help="When this flag is used it sets child hotkeys on all the subnets.",
        ),
        take: Optional[float] = typer.Option(
            None,
            "--take",
            "-t",
            help="Use to set the take value for your child hotkey. When not used, the command will fetch the current take value.",
            prompt=False,
        ),
        wait_for_inclusion: bool = Options.wait_for_inclusion,
        wait_for_finalization: bool = Options.wait_for_finalization,
        prompt: bool = Options.prompt,
        quiet: bool = Options.quiet,
        verbose: bool = Options.verbose,
    ):
        """
        Get and set your child hotkey take on a specified subnet.

        The child hotkey take must be between 0 - 18%.

        EXAMPLE

        To get the current take value, do not use the '--take' option:

            [green]$[/green] btcli stake child take --hotkey <child_hotkey> --netuid 1

        To set a new take value, use the '--take' option:

            [green]$[/green] btcli stake child take --hotkey <child_hotkey> --take 0.12 --netuid 1
        """
        self.verbosity_handler(quiet, verbose)
        wallet = self.wallet_ask(
            wallet_name,
            wallet_path,
            wallet_hotkey,
            ask_for=[WO.NAME, WO.HOTKEY],
            validate=WV.WALLET_AND_HOTKEY,
        )
        if all_netuids and netuid:
            err_console.print("Specify either a netuid or '--all', not both.")
            raise typer.Exit()
        if all_netuids:
            netuid = None
        elif not netuid:
            netuid = IntPrompt.ask(
                "Enter netuid (leave blank for all)", default=None, show_default=True
            )
        return self._run_command(
            children_hotkeys.childkey_take(
                wallet=wallet,
                subtensor=self.initialize_chain(network),
                netuid=netuid,
                take=take,
                hotkey=hotkey,
                wait_for_inclusion=wait_for_inclusion,
                wait_for_finalization=wait_for_finalization,
                prompt=prompt,
            )
        )

    def sudo_set(
        self,
        network: Optional[str] = Options.network,
        wallet_name: str = Options.wallet_name,
        wallet_path: str = Options.wallet_path,
        wallet_hotkey: str = Options.wallet_hotkey,
        netuid: int = Options.netuid,
        param_name: str = typer.Option(
            "", "--param", "--parameter", help="The subnet hyperparameter to set"
        ),
        param_value: str = typer.Option(
            "", "--value", help="Value to set the hyperparameter to."
        ),
        quiet: bool = Options.quiet,
        verbose: bool = Options.verbose,
    ):
        """
        Used to set hyperparameters for a specific subnet.

        This command allows subnet owners to modify hyperparameters such as its tempo, emission rates, and other hyperparameters.

        EXAMPLE

        [green]$[/green] btcli sudo set --netuid 1 --param tempo --value 400
        """
        self.verbosity_handler(quiet, verbose)

        hyperparams = self._run_command(
            sudo.get_hyperparameters(self.initialize_chain(network), netuid)
        )

        if not hyperparams:
            raise typer.Exit()

        if not param_name:
            hyperparam_list = [field.name for field in fields(SubnetHyperparameters)]
            console.print("Available hyperparameters:\n")
            for idx, param in enumerate(hyperparam_list, start=1):
                console.print(f"  {idx}. {param}")
            console.print()
            choice = IntPrompt.ask(
                "Enter the [bold]number[/bold] of the hyperparameter",
                choices=[str(i) for i in range(1, len(hyperparam_list) + 1)],
                show_choices=False,
            )
            param_name = hyperparam_list[choice - 1]

        if not param_value:
            param_value = Prompt.ask(
                f"Enter the new value for [dark_orange]{param_name}[/dark_orange] in the VALUE column format"
            )

        wallet = self.wallet_ask(
            wallet_name, wallet_path, wallet_hotkey, ask_for=[WO.NAME]
        )
        return self._run_command(
            sudo.sudo_set_hyperparameter(
                wallet,
                self.initialize_chain(network),
                netuid,
                param_name,
                param_value,
            )
        )

    def sudo_get(
        self,
        network: str = Options.network,
        netuid: int = Options.netuid,
        quiet: bool = Options.quiet,
        verbose: bool = Options.verbose,
    ):
        """
        Shows a list of the hyperparameters for the specified subnet.

        The output of this command is the same as that of `btcli subnets hyperparameters`.

        EXAMPLE

        [green]$[/green] btcli sudo get --netuid 1
        """
        self.verbosity_handler(quiet, verbose)
        return self._run_command(
            sudo.get_hyperparameters(self.initialize_chain(network), netuid)
        )

    def subnets_list(
        self,
        network: str = Options.network,
        reuse_last: bool = Options.reuse_last,
        html_output: bool = Options.html_output,
        quiet: bool = Options.quiet,
        verbose: bool = Options.verbose,
    ):
        """
        List all subnets and their detailed information.

        This command displays a table with the below columns:

        - NETUID: The subnet's netuid.
        - N: The number of neurons (subnet validators and subnet miners) in the subnet.
        - MAX_N: The maximum allowed number of neurons in the subnet.
        - EMISSION: The percentage of emissions to the subnet as of the last tempo.
        - TEMPO: The subnet's tempo, expressed in number of blocks.
        - RECYCLE: The recycle register cost for this subnet.
        - POW: The proof of work (PoW) difficulty.
        - SUDO: The subnet owner's name or the owner's ss58 address.

        EXAMPLE

        [green]$[/green] btcli subnets list
        """
        self.verbosity_handler(quiet, verbose)
        if (reuse_last or html_output) and self.config.get("use_cache") is False:
            err_console.print(
                "Unable to use `--reuse-last` or `--html` when config 'no-cache' is set to 'True'. "
                "Change the config to 'False' using `btcli config set`."
            )
            raise typer.Exit()
        if reuse_last:
            subtensor = None
        else:
            subtensor = self.initialize_chain(network)
        return self._run_command(
            subnets.subnets_list(
                subtensor,
                reuse_last,
                html_output,
                not self.config.get("use_cache", True),
            )
        )

    def subnets_lock_cost(
        self,
        network: str = Options.network,
        quiet: bool = Options.quiet,
        verbose: bool = Options.verbose,
    ):
        """
        Shows the required amount of TAO to be locked for creating a new subnet, i.e., cost of registering a new subnet.

        The current implementation anneals the cost of creating a subnet over a period of two days. If the displayed cost is unappealing to you, check back in a day or two to see if it has decreased to a more affordable level.

        EXAMPLE

        [green]$[/green] btcli subnets lock_cost
        """
        self.verbosity_handler(quiet, verbose)
        return self._run_command(subnets.lock_cost(self.initialize_chain(network)))

    def subnets_create(
        self,
        wallet_name: str = Options.wallet_name,
        wallet_path: str = Options.wallet_path,
        wallet_hotkey: str = Options.wallet_hotkey,
        network: str = Options.network,
        prompt: bool = Options.prompt,
        quiet: bool = Options.quiet,
        verbose: bool = Options.verbose,
    ):
        """
        Registers a new subnet.

        EXAMPLE

        [green]$[/green] btcli subnets create
        """
        self.verbosity_handler(quiet, verbose)
        wallet = self.wallet_ask(
            wallet_name,
            wallet_path,
            wallet_hotkey,
            ask_for=[WO.NAME, WO.HOTKEY],
            validate=WV.WALLET_AND_HOTKEY,
        )
        return self._run_command(
            subnets.create(wallet, self.initialize_chain(network), prompt)
        )

    def subnets_pow_register(
        self,
        wallet_name: Optional[str] = Options.wallet_name,
        wallet_path: Optional[str] = Options.wallet_path,
        wallet_hotkey: Optional[str] = Options.wallet_hotkey,
        network: Optional[str] = Options.network,
        netuid: int = Options.netuid,
        # TODO add the following to config
        processors: Optional[int] = typer.Option(
            defaults.pow_register.num_processes,
            "--processors",
            help="Number of processors to use for POW registration.",
        ),
        update_interval: Optional[int] = typer.Option(
            defaults.pow_register.update_interval,
            "--update-interval",
            "-u",
            help="The number of nonces to process before checking for the next block during registration",
        ),
        output_in_place: Optional[bool] = typer.Option(
            defaults.pow_register.output_in_place,
            help="Whether to output the registration statistics in-place.",
        ),
        verbose: Optional[bool] = typer.Option(  # TODO verbosity here
            defaults.pow_register.verbose,
            "--verbose",
            "-v",
            help="Whether to output the registration statistics verbosely.",
        ),
        use_cuda: Optional[bool] = typer.Option(
            defaults.pow_register.cuda.use_cuda,
            "--use-cuda/--no-use-cuda",
            "--cuda/--no-cuda",
            help="Set the flag to use CUDA for POW registration.",
        ),
        dev_id: Optional[int] = typer.Option(
            defaults.pow_register.cuda.dev_id,
            "--dev-id",
            "-d",
            help="Set the CUDA device id(s), in the order of the device speed (0 is the fastest).",
        ),
        threads_per_block: Optional[int] = typer.Option(
            defaults.pow_register.cuda.tpb,
            "--threads-per-block",
            "-tbp",
            help="Set the number of threads per block for CUDA.",
        ),
    ):
        """
        Register a neuron (a subnet validator or a subnet miner) using Proof of Work (POW).

        This method is an alternative registration process that uses computational work for securing a neuron's place on the subnet.

        The command starts by verifying the existence of the specified subnet. If the subnet does not exist, it terminates with an error message. On successful verification, the POW registration process is initiated, which requires solving computational puzzles.

        The command also supports additional wallet and subtensor arguments, enabling further customization of the registration process.

        EXAMPLE

        [green]$[/green] btcli pow_register --netuid 1 --num_processes 4 --cuda

        [blue bold]Note[/blue bold]: This command is suitable for users with adequate computational resources to participate in POW registration.
        It requires a sound understanding of the network's operations and POW mechanics. Users should ensure their systems meet the necessary hardware and software requirements, particularly when opting for CUDA-based GPU acceleration.

        This command may be disabled by the subnet owner. For example, on netuid 1 this is permanently disabled.
        """
        return self._run_command(
            subnets.pow_register(
                self.wallet_ask(
                    wallet_name,
                    wallet_path,
                    wallet_hotkey,
                    ask_for=[WO.NAME, WO.HOTKEY],
                    validate=WV.WALLET_AND_HOTKEY,
                ),
                self.initialize_chain(network),
                netuid,
                processors,
                update_interval,
                output_in_place,
                verbose,
                use_cuda,
                dev_id,
                threads_per_block,
            )
        )

    def subnets_register(
        self,
        wallet_name: str = Options.wallet_name,
        wallet_path: str = Options.wallet_path,
        wallet_hotkey: str = Options.wallet_hotkey,
        network: str = Options.network,
        netuid: int = Options.netuid,
        prompt: bool = Options.prompt,
        quiet: bool = Options.quiet,
        verbose: bool = Options.verbose,
    ):
        """
        Register a neuron (a subnet validator or a subnet miner) in the specified subnet by recycling some TAO.

        Before registering, the command checks if the specified subnet exists and whether the user's balance is sufficient to cover the registration cost.

        The registration cost is determined by the current recycle amount for the specified subnet. If the balance is insufficient or the subnet does not exist, the command will exit with an error message.

        EXAMPLE

        [green]$[/green] btcli subnets register --netuid 1
        """
        self.verbosity_handler(quiet, verbose)
        wallet = self.wallet_ask(
            wallet_name,
            wallet_path,
            wallet_hotkey,
            ask_for=[WO.NAME, WO.HOTKEY],
            validate=WV.WALLET_AND_HOTKEY,
        )
        return self._run_command(
            subnets.register(
                wallet,
                self.initialize_chain(network),
                netuid,
                prompt,
            )
        )

    def subnets_metagraph(
        self,
        netuid: Optional[int] = typer.Option(
            None,
            help="The netuid of the subnet (e.g. 1). This option "
            "is ignored when used with `--reuse-last`.",
        ),
        network: str = Options.network,
        reuse_last: bool = Options.reuse_last,
        html_output: bool = Options.html_output,
        quiet: bool = Options.quiet,
        verbose: bool = Options.verbose,
    ):
        """
        Shows the metagraph of a subnet.

        The displayed metagraph, representing a snapshot of the subnet's state at the time of calling, contains detailed information about all the neurons (subnet validator and subnet miner nodes) participating in the subnet, including the neuron's stake, trust score, and more.

        The table displayed includes the following columns for each neuron:

        - [bold]UID[/bold]: Unique identifier of the neuron.

        - [bold]STAKE(τ)[/bold]: Total stake of the neuron in TAO (τ).

        - [bold]RANK[/bold]: Rank score of the neuron.

        - [bold]TRUST[/bold]: Trust score assigned to the neuron by other neurons.

        - [bold]CONSENSUS[/bold]: Consensus score of the neuron.

        - [bold]INCENTIVE[/bold]: Incentive score representing the neuron's incentive alignment.

        - [bold]DIVIDENDS[/bold]: Dividends earned by the neuron.

        - [bold]EMISSION(p)[/bold]: Emission in rho (p) received by the neuron.

        - [bold]VTRUST[/bold]: Validator trust score indicating the network's trust in the neuron as a validator.

        - [bold]VAL[/bold]: Validator status of the neuron.

        - [bold]UPDATED[/bold]: Number of blocks since the neuron's last update.

        - [bold]ACTIVE[/bold]: Activity status of the neuron.

        - [bold]AXON[/bold]: Network endpoint information of the neuron.

        - [bold]HOTKEY[/bold]: Partial hotkey (public key) of the neuron.

        - [bold]COLDKEY[/bold]: Partial coldkey (public key) of the neuron.

        The command also prints network-wide statistics such as total stake, issuance, and difficulty.

        The user must specify the netuid to query the metagraph. If not specified, the default netuid from the config is used.

        EXAMPLE

        Show the metagraph of the root network (netuid 0) on finney (mainnet):

            [green]$[/green] btcli subnet metagraph --netuid 0

        Show the metagraph of subnet 1 on the testnet:

            [green]$[/green] btcli subnet metagraph --netuid 1 --network test

        [blue bold]Note[/blue bold]: This command is not intended to be used as a standalone function within user code.
        """
        self.verbosity_handler(quiet, verbose)
        if (reuse_last or html_output) and self.config.get("use_cache") is False:
            err_console.print(
                "Unable to use `--reuse-last` or `--html` when config `no-cache` is set to `True`. "
                "Set the`no-cache` field to `False` by using `btcli config set` or editing the config.yml file."
            )
            raise typer.Exit()

        if reuse_last:
            if netuid is not None:
                console.print("Cannot specify netuid when using `--reuse-last`")
                raise typer.Exit()
            subtensor = None
        else:
            if netuid is None:
                netuid = rich.prompt.IntPrompt.ask("Enter the netuid (e.g. 1)")
            subtensor = self.initialize_chain(network)

        return self._run_command(
            subnets.metagraph_cmd(
                subtensor,
                netuid,
                reuse_last,
                html_output,
                not self.config.get("use_cache", True),
                self.config.get("metagraph_cols", {}),
            )
        )

    def weights_reveal(
        self,
        network: str = Options.network,
        wallet_name: str = Options.wallet_name,
        wallet_path: str = Options.wallet_path,
        wallet_hotkey: str = Options.wallet_hotkey,
        netuid: int = Options.netuid,
        uids: str = typer.Option(
            None,
            "--uids",
            "-u",
            help="Corresponding UIDs for the specified netuid, e.g. -u 1,2,3 ...",
        ),
        weights: str = Options.weights,
        salt: str = typer.Option(
            None,
            "--salt",
            "-s",
            help="Corresponding salt for the hash function, e.g. -s 163,241,217 ...",
        ),
        quiet: bool = Options.quiet,
        verbose: bool = Options.verbose,
    ):
        """
        Reveal weights for a specific subnet.

        You must specify the netuid, the UIDs you are interested in, and weights you wish to reveal.

        EXAMPLE

        [green]$[/green] btcli wt reveal --netuid 1 --uids 1,2,3,4 --weights 0.1,0.2,0.3,0.4 --salt 163,241,217,11,161,142,147,189
        """
        self.verbosity_handler(quiet, verbose)
        uids = list_prompt(uids, int, "UIDs of interest for the specified netuid")
        weights = list_prompt(
            weights, float, "Corresponding weights for the specified UIDs"
        )
        if uids:
            uids = parse_to_list(
                uids,
                int,
                "Uids must be a comma-separated list of ints, e.g., `--uids 1,2,3,4`.",
            )
        else:
            uids = list_prompt(
                uids, int, "Corresponding UIDs for the specified netuid (eg: 1,2,3)"
            )

        if weights:
            weights = parse_to_list(
                weights,
                float,
                "Weights must be a comma-separated list of floats, e.g., `--weights 0.3,0.4,0.3`.",
            )
        else:
            weights = list_prompt(
                weights,
                float,
                "Corresponding weights for the specified UIDs (eg: 0.2,0.3,0.4)",
            )

        if len(uids) != len(weights):
            err_console.print(
                "The number of UIDs you specify must match up with the specified number of weights"
            )
            raise typer.Exit()

        if salt:
            salt = parse_to_list(
                salt,
                int,
                "Salt must be a comma-separated list of ints, e.g., `--weights 123,163,194`.",
            )
        else:
            salt = list_prompt(salt, int, "Corresponding salt for the hash function")

        wallet = self.wallet_ask(
            wallet_name,
            wallet_path,
            wallet_hotkey,
            ask_for=[WO.NAME, WO.HOTKEY],
            validate=WV.WALLET_AND_HOTKEY,
        )

        return self._run_command(
            weights_cmds.reveal_weights(
                self.initialize_chain(network),
                wallet,
                netuid,
                uids,
                weights,
                salt,
                __version_as_int__,
            )
        )

    def weights_commit(
        self,
        network: str = Options.network,
        wallet_name: str = Options.wallet_name,
        wallet_path: str = Options.wallet_path,
        wallet_hotkey: str = Options.wallet_hotkey,
        netuid: int = Options.netuid,
        uids: str = typer.Option(
            None,
            "--uids",
            "-u",
            help="UIDs of interest for the specified netuid, e.g. -u 1,2,3 ...",
        ),
        weights: str = Options.weights,
        salt: str = typer.Option(
            None,
            "--salt",
            "-s",
            help="Corresponding salt for the hash function, e.g. -s 163 -s 241 -s 217 ...",
        ),
        quiet: bool = Options.quiet,
        verbose: bool = Options.verbose,
    ):
        """

        Commit weights for specific subnet.

        Use this command to commit weights for a specific subnet. You must specify the netuid, the UIDs you are interested in, and the weights you wish to commit.

        EXAMPLE

        [green]$[/green] btcli wt commit --netuid 1 --uids 1,2,3,4 --w 0.1,0.2,0.3

        [italic]Note[/italic]: This command is used to commit weights for a specific subnet and requires the user to have the necessary
        permissions.
        """
        self.verbosity_handler(quiet, verbose)

        if uids:
            uids = parse_to_list(
                uids,
                int,
                "Uids must be a comma-separated list of ints, e.g., `--uids 1,2,3,4`.",
            )
        else:
            uids = list_prompt(
                uids, int, "UIDs of interest for the specified netuid (eg: 1,2,3)"
            )

        if weights:
            weights = parse_to_list(
                weights,
                float,
                "Weights must be a comma-separated list of floats, e.g., `--weights 0.3,0.4,0.3`.",
            )
        else:
            weights = list_prompt(
                weights,
                float,
                "Corresponding weights for the specified UIDs (eg: 0.2,0.3,0.4)",
            )
        if len(uids) != len(weights):
            err_console.print(
                "The number of UIDs you specify must match up with the specified number of weights"
            )
            raise typer.Exit()

        if salt:
            salt = parse_to_list(
                salt,
                int,
                "Salt must be a comma-separated list of ints, e.g., `--weights 123,163,194`.",
            )
        else:
            salt = list_prompt(salt, int, "Corresponding salt for the hash function")

        wallet = self.wallet_ask(
            wallet_name,
            wallet_path,
            wallet_hotkey,
            ask_for=[WO.NAME, WO.HOTKEY],
            validate=WV.WALLET_AND_HOTKEY,
        )
        return self._run_command(
            weights_cmds.commit_weights(
                self.initialize_chain(network),
                wallet,
                netuid,
                uids,
                weights,
                salt,
                __version_as_int__,
            )
        )

    def run(self):
        self.app()


def main():
    manager = CLIManager()
    manager.run()


if __name__ == "__main__":
    main()<|MERGE_RESOLUTION|>--- conflicted
+++ resolved
@@ -2664,13 +2664,8 @@
         return self._run_command(
             root.delegate_stake(
                 wallet,
-<<<<<<< HEAD
                 self.initialize_chain(network),
-                float(amount),
-=======
-                self.initialize_chain(network, chain),
                 amount,
->>>>>>> e22d3fe1
                 delegate_ss58key,
                 prompt,
             )
@@ -2739,13 +2734,8 @@
         self._run_command(
             root.delegate_unstake(
                 wallet,
-<<<<<<< HEAD
                 self.initialize_chain(network),
-                float(amount),
-=======
-                self.initialize_chain(network, chain),
                 amount,
->>>>>>> e22d3fe1
                 delegate_ss58key,
                 prompt,
             )
