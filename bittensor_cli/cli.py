--- conflicted
+++ resolved
@@ -4563,7 +4563,6 @@
         )
         return self._run_command(
             add_stake.stake_add(
-<<<<<<< HEAD
                 wallet=wallet,
                 subtensor=self.initialize_chain(network),
                 netuids=netuids,
@@ -4579,23 +4578,7 @@
                 json_output=json_output,
                 era=period,
                 proxy=proxy,
-=======
-                wallet,
-                self.initialize_chain(network),
-                netuids,
-                stake_all,
-                amount,
-                prompt,
-                all_hotkeys,
-                include_hotkeys,
-                exclude_hotkeys,
-                safe_staking,
-                rate_tolerance,
-                allow_partial_stake,
-                json_output,
-                period,
-                mev_protection,
->>>>>>> d696e3b4
+                mev_protection=mev_protection,
             )
         )
 
@@ -4878,11 +4861,8 @@
                     prompt=prompt,
                     json_output=json_output,
                     era=period,
-<<<<<<< HEAD
+                    mev_protection=mev_protection,
                     proxy=proxy,
-=======
-                    mev_protection=mev_protection,
->>>>>>> d696e3b4
                 )
             )
         elif (
@@ -4956,11 +4936,8 @@
                 allow_partial_stake=allow_partial_stake,
                 json_output=json_output,
                 era=period,
-<<<<<<< HEAD
                 proxy=proxy,
-=======
                 mev_protection=mev_protection,
->>>>>>> d696e3b4
             )
         )
 
@@ -5152,11 +5129,8 @@
             f"era: {period}\n"
             f"interactive_selection: {interactive_selection}\n"
             f"prompt: {prompt}\n"
-<<<<<<< HEAD
             f"proxy: {proxy}\n"
-=======
             f"mev_protection: {mev_protection}\n"
->>>>>>> d696e3b4
         )
         result, ext_id = self._run_command(
             move_stake.move_stake(
@@ -5171,11 +5145,8 @@
                 era=period,
                 interactive_selection=interactive_selection,
                 prompt=prompt,
-<<<<<<< HEAD
                 proxy=proxy,
-=======
                 mev_protection=mev_protection,
->>>>>>> d696e3b4
             )
         )
         if json_output:
@@ -5355,13 +5326,9 @@
             f"dest_coldkey_ss58: {dest_ss58}\n"
             f"amount: {amount}\n"
             f"era: {period}\n"
-<<<<<<< HEAD
-            f"stake_all: {stake_all}"
-            f"proxy: {proxy}"
-=======
             f"stake_all: {stake_all}\n"
             f"mev_protection: {mev_protection}"
->>>>>>> d696e3b4
+            f"proxy: {proxy}"
         )
         result, ext_id = self._run_command(
             move_stake.transfer_stake(
@@ -5376,11 +5343,8 @@
                 interactive_selection=interactive_selection,
                 stake_all=stake_all,
                 prompt=prompt,
-<<<<<<< HEAD
                 proxy=proxy,
-=======
                 mev_protection=mev_protection,
->>>>>>> d696e3b4
             )
         )
         if json_output:
@@ -5657,6 +5621,12 @@
                 help="Claim type: 'Keep' or 'Swap'. If omitted, user will be prompted.",
             ),
         ] = None,
+        netuids: Optional[str] = typer.Option(
+            None,
+            "--netuids",
+            "-n",
+            help="Netuids to select. Supports ranges and comma-separated values, e.g., '1-5,10,20-30'.",
+        ),
         wallet_name: Optional[str] = Options.wallet_name,
         wallet_path: Optional[str] = Options.wallet_path,
         wallet_hotkey: Optional[str] = Options.wallet_hotkey,
@@ -5676,12 +5646,15 @@
         [bold]Claim Types:[/bold]
         • [green]Swap[/green]: Future Root Alpha Emissions are swapped to TAO and added to root stake (default)
         • [yellow]Keep[/yellow]: Future Root Alpha Emissions are kept as Alpha tokens
+        • [cyan]Keep Specific[/cyan]: Keep specific subnets as Alpha, swap others to TAO. You can use this type by selecting the netuids.
 
         USAGE:
 
-        [green]$[/green] btcli stake claim
-        [green]$[/green] btcli stake claim keep
-        [green]$[/green] btcli stake claim swap
+        [green]$[/green] btcli stake claim [cyan](Full wizard)[/cyan]
+        [green]$[/green] btcli stake claim keep [cyan](Keep all subnets)[/cyan]
+        [green]$[/green] btcli stake claim swap [cyan](Swap all subnets)[/cyan]
+        [green]$[/green] btcli stake claim keep --netuids 1-5,10,20-30 [cyan](Keep specific subnets)[/cyan]
+        [green]$[/green] btcli stake claim swap --netuids 1-30 [cyan](Swap specific subnets)[/cyan]
 
         With specific wallet:
 
@@ -5700,6 +5673,7 @@
                 wallet=wallet,
                 subtensor=self.initialize_chain(network),
                 claim_type=claim_type,
+                netuids=netuids,
                 proxy=proxy,
                 prompt=prompt,
                 json_output=json_output,
@@ -7113,21 +7087,13 @@
         )
         self._run_command(
             subnets.create(
-<<<<<<< HEAD
                 wallet=wallet,
                 subtensor=self.initialize_chain(network),
                 subnet_identity=identity,
                 proxy=proxy,
                 json_output=json_output,
                 prompt=prompt,
-=======
-                wallet,
-                self.initialize_chain(network),
-                identity,
-                json_output,
-                prompt,
-                mev_protection,
->>>>>>> d696e3b4
+                mev_protection=mev_protection
             )
         )
 
@@ -7902,136 +7868,7 @@
             )
         )
 
-<<<<<<< HEAD
     # Liquidity
-=======
-    def stake_set_claim_type(
-        self,
-        claim_type: Optional[str] = typer.Argument(
-            None,
-            help="Claim type: 'keep' or 'swap'. If not provided, you'll be prompted to choose.",
-        ),
-        netuids: Optional[str] = typer.Option(
-            None,
-            "--netuids",
-            "-n",
-            help="Netuids to select. Supports ranges and comma-separated values, e.g., '1-5,10,20-30'.",
-        ),
-        wallet_name: Optional[str] = Options.wallet_name,
-        wallet_path: Optional[str] = Options.wallet_path,
-        wallet_hotkey: Optional[str] = Options.wallet_hotkey,
-        network: Optional[list[str]] = Options.network,
-        prompt: bool = Options.prompt,
-        quiet: bool = Options.quiet,
-        verbose: bool = Options.verbose,
-        json_output: bool = Options.json_output,
-    ):
-        """
-        Set the root claim type for your coldkey.
-
-        Root claim types control how staking emissions are handled on the ROOT network (subnet 0):
-
-        [bold]Claim Types:[/bold]
-        • [green]Swap[/green]: Future Root Alpha Emissions are swapped to TAO and added to root stake (default)
-        • [yellow]Keep[/yellow]: Future Root Alpha Emissions are kept as Alpha tokens
-        • [cyan]Keep Specific[/cyan]: Keep specific subnets as Alpha, swap others to TAO. You can use this type by selecting the netuids.
-
-        USAGE:
-
-        [green]$[/green] btcli stake claim [cyan](Full wizard)[/cyan]
-        [green]$[/green] btcli stake claim keep [cyan](Keep all subnets)[/cyan]
-        [green]$[/green] btcli stake claim swap [cyan](Swap all subnets)[/cyan]
-        [green]$[/green] btcli stake claim keep --netuids 1-5,10,20-30 [cyan](Keep specific subnets)[/cyan]
-        [green]$[/green] btcli stake claim swap --netuids 1-30 [cyan](Swap specific subnets)[/cyan]
-
-        With specific wallet:
-
-        [green]$[/green] btcli stake claim swap --wallet-name my_wallet
-        """
-        self.verbosity_handler(quiet, verbose, json_output)
-
-        wallet = self.wallet_ask(
-            wallet_name,
-            wallet_path,
-            wallet_hotkey,
-            ask_for=[WO.NAME],
-        )
-        return self._run_command(
-            claim_stake.set_claim_type(
-                wallet=wallet,
-                subtensor=self.initialize_chain(network),
-                claim_type=claim_type,
-                netuids=netuids,
-                prompt=prompt,
-                json_output=json_output,
-            )
-        )
-
-    def stake_process_claim(
-        self,
-        netuids: Optional[str] = Options.netuids,
-        wallet_name: Optional[str] = Options.wallet_name,
-        wallet_path: Optional[str] = Options.wallet_path,
-        wallet_hotkey: Optional[str] = Options.wallet_hotkey,
-        network: Optional[list[str]] = Options.network,
-        prompt: bool = Options.prompt,
-        quiet: bool = Options.quiet,
-        verbose: bool = Options.verbose,
-        json_output: bool = Options.json_output,
-    ):
-        """
-        Manually claim accumulated root network emissions for your coldkey.
-
-        [bold]Note:[/bold] The network will eventually process your pending emissions automatically.
-        However, you can choose to manually claim your emissions with a small extrinsic fee.
-
-        A maximum of 5 netuids can be processed in one call.
-
-        USAGE:
-
-        [green]$[/green] btcli stake process-claim
-
-        Claim from specific netuids:
-
-        [green]$[/green] btcli stake process-claim --netuids 1,2,3
-
-        Claim with specific wallet:
-
-        [green]$[/green] btcli stake process-claim --netuids 1,2 --wallet-name my_wallet
-
-        """
-        self.verbosity_handler(quiet, verbose, json_output)
-
-        parsed_netuids = None
-        if netuids:
-            parsed_netuids = parse_to_list(
-                netuids,
-                int,
-                "Netuids must be a comma-separated list of ints, e.g., `--netuids 1,2,3`.",
-            )
-
-            if len(parsed_netuids) > 5:
-                print_error("Maximum 5 netuids allowed per claim")
-                return
-
-        wallet = self.wallet_ask(
-            wallet_name,
-            wallet_path,
-            wallet_hotkey,
-            ask_for=[WO.NAME],
-        )
-
-        return self._run_command(
-            claim_stake.process_pending_claims(
-                wallet=wallet,
-                subtensor=self.initialize_chain(network),
-                netuids=parsed_netuids,
-                prompt=prompt,
-                json_output=json_output,
-                verbose=verbose,
-            )
-        )
->>>>>>> d696e3b4
 
     def liquidity_add(
         self,
