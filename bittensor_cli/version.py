import re


def version_as_int(version):
    _core_version = re.match(r"^\d+\.\d+\.\d+", version).group(0)
    _version_split = _core_version.split(".")
    __version_info__ = tuple(int(part) for part in _version_split)
    _version_int_base = 1000
    assert max(__version_info__) < _version_int_base

    __version_as_int__: int = sum(
        e * (_version_int_base**i) for i, e in enumerate(reversed(__version_info__))
    )
    assert __version_as_int__ < 2**31  # fits in int32
    __new_signature_version__ = 360
    return __version_as_int__

<<<<<<< HEAD

__version__ = "9.1.1"
=======
__version__ = "9.1.2"
>>>>>>> f9860aa9
__version_as_int__ = version_as_int(__version__)<|MERGE_RESOLUTION|>--- conflicted
+++ resolved
@@ -15,10 +15,6 @@
     __new_signature_version__ = 360
     return __version_as_int__
 
-<<<<<<< HEAD
 
-__version__ = "9.1.1"
-=======
 __version__ = "9.1.2"
->>>>>>> f9860aa9
 __version_as_int__ = version_as_int(__version__)