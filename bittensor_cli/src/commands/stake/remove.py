--- conflicted
+++ resolved
@@ -53,11 +53,8 @@
     allow_partial_stake: bool,
     json_output: bool,
     era: int,
-<<<<<<< HEAD
     proxy: Optional[str],
-=======
     mev_protection: bool,
->>>>>>> d696e3b4
 ):
     """Unstake from hotkey(s)."""
     coldkey_ss58 = proxy or wallet.coldkeypub.ss58_address
@@ -338,11 +335,8 @@
                 "hotkey_ss58": op["hotkey_ss58"],
                 "status": status,
                 "era": era,
-<<<<<<< HEAD
                 "proxy": proxy,
-=======
                 "mev_protection": mev_protection,
->>>>>>> d696e3b4
             }
 
             if safe_staking and op["netuid"] != 0:
@@ -387,11 +381,8 @@
     era: int = 3,
     prompt: bool = True,
     json_output: bool = False,
-<<<<<<< HEAD
     proxy: Optional[str] = None,
-=======
     mev_protection: bool = True,
->>>>>>> d696e3b4
 ) -> None:
     """Unstakes all stakes from all hotkeys in all subnets."""
     include_hotkeys = include_hotkeys or []
@@ -572,11 +563,8 @@
                 unstake_all_alpha=unstake_all_alpha,
                 status=status,
                 era=era,
-<<<<<<< HEAD
                 proxy=proxy,
-=======
                 mev_protection=mev_protection,
->>>>>>> d696e3b4
             )
             ext_id = await ext_receipt.get_extrinsic_identifier() if success else None
             successes[hotkey_ss58] = {
@@ -597,11 +585,8 @@
     hotkey_ss58: str,
     status=None,
     era: int = 3,
-<<<<<<< HEAD
     proxy: Optional[str] = None,
-=======
     mev_protection: bool = True,
->>>>>>> d696e3b4
 ) -> tuple[bool, Optional[AsyncExtrinsicReceipt]]:
     """Execute a standard unstake extrinsic.
 
@@ -640,31 +625,14 @@
             },
         ),
     )
-<<<<<<< HEAD
+
+    if mev_protection:
+        call = await encrypt_call(subtensor, wallet, call)
 
     success, err_msg, response = await subtensor.sign_and_send_extrinsic(
         call=call, wallet=wallet, era={"period": era}, proxy=proxy
     )
     if success:
-=======
-
-    if mev_protection:
-        call = await encrypt_call(subtensor, wallet, call)
-    extrinsic = await subtensor.substrate.create_signed_extrinsic(
-        call=call, keypair=wallet.coldkey, era={"period": era}
-    )
-
-    try:
-        response = await subtensor.substrate.submit_extrinsic(
-            extrinsic, wait_for_inclusion=True, wait_for_finalization=False
-        )
-        if not await response.is_success:
-            err_out(
-                f"{failure_prelude} with error: "
-                f"{format_error_message(await response.error_message)}"
-            )
-            return False, None
-
         if mev_protection:
             mev_shield_id = await extract_mev_shield_id(response)
             if mev_shield_id:
@@ -676,9 +644,6 @@
                     err_msg = f"{failure_prelude}: {mev_error}"
                     err_out("\n" + err_msg)
                     return False, None
-
-        # Fetch latest balance and stake
->>>>>>> d696e3b4
         await print_extrinsic_id(response)
         block_hash = await subtensor.substrate.get_chain_head()
         new_balance, new_stake = await asyncio.gather(
@@ -718,11 +683,8 @@
     allow_partial_stake: bool,
     status=None,
     era: int = 3,
-<<<<<<< HEAD
     proxy: Optional[str] = None,
-=======
     mev_protection: bool = True,
->>>>>>> d696e3b4
 ) -> tuple[bool, Optional[AsyncExtrinsicReceipt]]:
     """Execute a safe unstake extrinsic with price limit.
 
@@ -751,14 +713,9 @@
 
     block_hash = await subtensor.substrate.get_chain_head()
 
-<<<<<<< HEAD
     current_balance, next_nonce, current_stake, call = await asyncio.gather(
         subtensor.get_balance(coldkey_ss58, block_hash),
         subtensor.substrate.get_account_next_index(coldkey_ss58),
-=======
-    current_balance, current_stake, call = await asyncio.gather(
-        subtensor.get_balance(wallet.coldkeypub.ss58_address, block_hash),
->>>>>>> d696e3b4
         subtensor.get_stake(
             hotkey_ss58=hotkey_ss58,
             coldkey_ss58=coldkey_ss58,
@@ -779,21 +736,27 @@
         ),
     )
 
-<<<<<<< HEAD
+    if mev_protection:
+        call = await encrypt_call(subtensor, wallet, call)
     success, err_msg, response = await subtensor.sign_and_send_extrinsic(
         call=call,
         wallet=wallet,
         nonce=next_nonce,
         era={"period": era},
         proxy=proxy,
-=======
-    if mev_protection:
-        call = await encrypt_call(subtensor, wallet, call)
-    extrinsic = await subtensor.substrate.create_signed_extrinsic(
-        call=call, keypair=wallet.coldkey, era={"period": era}
->>>>>>> d696e3b4
     )
     if success:
+        if mev_protection:
+            mev_shield_id = await extract_mev_shield_id(response)
+            if mev_shield_id:
+                mev_success, mev_error, response = await wait_for_mev_execution(
+                    subtensor, mev_shield_id, response.block_hash, status=status
+                )
+                if not mev_success:
+                    status.stop()
+                    err_msg = f"{failure_prelude}: {mev_error}"
+                    err_out("\n" + err_msg)
+                    return False, None
         await print_extrinsic_id(response)
         block_hash = await subtensor.substrate.get_chain_head()
         new_balance, new_stake = await asyncio.gather(
@@ -810,34 +773,6 @@
         console.print(
             f"Balance:\n  [blue]{current_balance}[/blue] :arrow_right: [{COLOR_PALETTE.S.AMOUNT}]{new_balance}"
         )
-<<<<<<< HEAD
-=======
-        return False, None
-
-    if mev_protection:
-        mev_shield_id = await extract_mev_shield_id(response)
-        if mev_shield_id:
-            mev_success, mev_error, response = await wait_for_mev_execution(
-                subtensor, mev_shield_id, response.block_hash, status=status
-            )
-            if not mev_success:
-                status.stop()
-                err_msg = f"{failure_prelude}: {mev_error}"
-                err_out("\n" + err_msg)
-                return False, None
-
-    await print_extrinsic_id(response)
-    block_hash = await subtensor.substrate.get_chain_head()
-    new_balance, new_stake = await asyncio.gather(
-        subtensor.get_balance(wallet.coldkeypub.ss58_address, block_hash),
-        subtensor.get_stake(
-            hotkey_ss58=hotkey_ss58,
-            coldkey_ss58=wallet.coldkeypub.ss58_address,
-            netuid=netuid,
-            block_hash=block_hash,
-        ),
-    )
->>>>>>> d696e3b4
 
         amount_unstaked = current_stake - new_stake
         if allow_partial_stake and (amount_unstaked != amount):
@@ -875,11 +810,8 @@
     unstake_all_alpha: bool,
     status=None,
     era: int = 3,
-<<<<<<< HEAD
     proxy: Optional[str] = None,
-=======
     mev_protection: bool = True,
->>>>>>> d696e3b4
 ) -> tuple[bool, Optional[AsyncExtrinsicReceipt]]:
     """Execute an unstake all extrinsic.
 
@@ -925,13 +857,10 @@
         call_function=call_function,
         call_params={"hotkey": hotkey_ss58},
     )
-<<<<<<< HEAD
-=======
 
     if mev_protection:
         call = await encrypt_call(subtensor, wallet, call)
 
->>>>>>> d696e3b4
     try:
         success_, err_msg, response = await subtensor.sign_and_send_extrinsic(
             call=call,
