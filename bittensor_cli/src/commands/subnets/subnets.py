--- conflicted
+++ resolved
@@ -241,30 +241,13 @@
                 call_function=call_function,
                 call_params=call_params,
             ),
-            substrate.get_account_next_index(wallet.coldkeypub.ss58_address),
+            substrate.get_account_next_index(coldkey_ss58),
         )
         if mev_protection:
-<<<<<<< HEAD
-            extrinsic, inner_hash = await create_mev_protected_extrinsic(
-                subtensor=subtensor,
-                keypair=wallet.coldkey,
-                call=call,
-                nonce=next_nonce,
-                era=None,
-            )
-        else:
-            inner_hash = None
-            extrinsic = await substrate.create_signed_extrinsic(
-                call=call, keypair=wallet.coldkey, nonce=next_nonce
-            )
-        response = await substrate.submit_extrinsic(
-            extrinsic,
-=======
             call = await encrypt_call(subtensor, wallet, call)
         success, err_msg, response = await subtensor.sign_and_send_extrinsic(
             call=call,
             wallet=wallet,
->>>>>>> 43e79198
             wait_for_inclusion=wait_for_inclusion,
             wait_for_finalization=wait_for_finalization,
             proxy=proxy,
