from abc import abstractmethod
from dataclasses import dataclass
from enum import Enum
from typing import Optional, Any, Union

import netaddr
from scalecodec.utils.ss58 import ss58_encode

from bittensor_cli.src.bittensor.balances import Balance
from bittensor_cli.src.bittensor.networking import int_to_ip
from bittensor_cli.src.bittensor.utils import (
    SS58_FORMAT,
    u16_normalized_float,
    decode_account_id,
)


class ChainDataType(Enum):
    NeuronInfo = 1
    DelegateInfo = 2
    NeuronInfoLite = 3
    StakeInfo = 4
    SubnetHyperparameters = 5
    DelegateInfoLite = 6
    DynamicInfo = 7
    ScheduledColdkeySwapInfo = 8
    SubnetInfo = 9
    SubnetState = 10
    SubnetIdentity = 11


def decode_hex_identity(info_dictionary):
    decoded_info = {}
    for k, v in info_dictionary.items():
        if isinstance(v, dict):
            item = next(iter(v.values()))
        else:
            item = v

        if isinstance(item, tuple):
            try:
                decoded_info[k] = bytes(item).decode()
            except UnicodeDecodeError:
                print(f"Could not decode: {k}: {item}")
        else:
            decoded_info[k] = item
    return decoded_info


def process_stake_data(stake_data, netuid):
    decoded_stake_data = {}
    for account_id_bytes, stake_ in stake_data:
        account_id = decode_account_id(account_id_bytes)
        decoded_stake_data.update(
            {account_id: Balance.from_rao(stake_).set_unit(netuid)}
        )
    return decoded_stake_data


@dataclass
class AxonInfo:
    version: int
    ip: str
    port: int
    ip_type: int
    hotkey: str
    coldkey: str
    protocol: int = 4
    placeholder1: int = 0
    placeholder2: int = 0

    @property
    def is_serving(self) -> bool:
        """True if the endpoint is serving."""
        return self.ip != "0.0.0.0"

    @classmethod
    def from_neuron_info(cls, neuron_info: dict) -> "AxonInfo":
        """
        Converts a dictionary to an AxonInfo object.

        Args:
            neuron_info (dict): A dictionary containing the neuron information.

        Returns:
            instance (AxonInfo): An instance of AxonInfo created from the dictionary.
        """
        return cls(
            version=neuron_info["axon_info"]["version"],
            ip=int_to_ip(int(neuron_info["axon_info"]["ip"])),
            port=neuron_info["axon_info"]["port"],
            ip_type=neuron_info["axon_info"]["ip_type"],
            hotkey=neuron_info["hotkey"],
            coldkey=neuron_info["coldkey"],
        )


@dataclass
class InfoBase:
    """Base dataclass for info objects."""

    @abstractmethod
    def _fix_decoded(self, decoded: Any) -> "InfoBase":
        raise NotImplementedError(
            "This is an abstract method and must be implemented in a subclass."
        )

    @classmethod
    def from_any(cls, data: Any) -> "InfoBase":
        return cls._fix_decoded(data)

    @classmethod
    def list_from_any(cls, data_list: list[Any]) -> list["InfoBase"]:
        return [cls.from_any(data) for data in data_list]

    def __getitem__(self, item):
        return getattr(self, item)

    def get(self, item, default=None):
        return getattr(self, item, default)


@dataclass
class SubnetHyperparameters(InfoBase):
    """Dataclass for subnet hyperparameters."""

    rho: int
    kappa: int
    immunity_period: int
    min_allowed_weights: int
    max_weights_limit: float
    tempo: int
    min_difficulty: int
    max_difficulty: int
    weights_version: int
    weights_rate_limit: int
    adjustment_interval: int
    activity_cutoff: int
    registration_allowed: bool
    target_regs_per_interval: int
    min_burn: int
    max_burn: int
    bonds_moving_avg: int
    max_regs_per_block: int
    serving_rate_limit: int
    max_validators: int
    adjustment_alpha: int
    difficulty: int
    commit_reveal_period: int
    commit_reveal_weights_enabled: bool
    alpha_high: int
    alpha_low: int
    liquid_alpha_enabled: bool

    @classmethod
    def _fix_decoded(
        cls, decoded: Union[dict, "SubnetHyperparameters"]
    ) -> "SubnetHyperparameters":
        return SubnetHyperparameters(
            rho=decoded.get("rho"),
            kappa=decoded.get("kappa"),
            immunity_period=decoded.get("immunity_period"),
            min_allowed_weights=decoded.get("min_allowed_weights"),
            max_weights_limit=decoded.get("max_weights_limit"),
            tempo=decoded.get("tempo"),
            min_difficulty=decoded.get("min_difficulty"),
            max_difficulty=decoded.get("max_difficulty"),
            weights_version=decoded.get("weights_version"),
            weights_rate_limit=decoded.get("weights_rate_limit"),
            adjustment_interval=decoded.get("adjustment_interval"),
            activity_cutoff=decoded.get("activity_cutoff"),
            registration_allowed=decoded.get("registration_allowed"),
            target_regs_per_interval=decoded.get("target_regs_per_interval"),
            min_burn=decoded.get("min_burn"),
            max_burn=decoded.get("max_burn"),
            bonds_moving_avg=decoded.get("bonds_moving_avg"),
            max_regs_per_block=decoded.get("max_regs_per_block"),
            serving_rate_limit=decoded.get("serving_rate_limit"),
            max_validators=decoded.get("max_validators"),
            adjustment_alpha=decoded.get("adjustment_alpha"),
            difficulty=decoded.get("difficulty"),
            commit_reveal_period=decoded.get(
                "commit_reveal_weights_interval"
            ),
            commit_reveal_weights_enabled=decoded.get("commit_reveal_weights_enabled"),
            alpha_high=decoded.get("alpha_high"),
            alpha_low=decoded.get("alpha_low"),
            liquid_alpha_enabled=decoded.get("liquid_alpha_enabled"),
        )


@dataclass
class StakeInfo(InfoBase):
    """Dataclass for stake info."""

    hotkey_ss58: str  # Hotkey address
    coldkey_ss58: str  # Coldkey address
    netuid: int
    stake: Balance  # Stake for the hotkey-coldkey pair
    locked: Balance  # Stake which is locked.
    emission: Balance  # Emission for the hotkey-coldkey pair
    drain: int
    is_registered: bool

    @classmethod
    def _fix_decoded(cls, decoded: Any) -> "StakeInfo":
        hotkey = decode_account_id(decoded.get("hotkey"))
        coldkey = decode_account_id(decoded.get("coldkey"))
        netuid = int(decoded.get("netuid"))
        stake = Balance.from_rao(decoded.get("stake")).set_unit(netuid)
        locked = Balance.from_rao(decoded.get("locked")).set_unit(netuid)
        emission = Balance.from_rao(decoded.get("emission")).set_unit(netuid)
        drain = int(decoded.get("drain"))
        is_registered = bool(decoded.get("is_registered"))

        return StakeInfo(
            hotkey, coldkey, netuid, stake, locked, emission, drain, is_registered
        )


@dataclass
class NeuronInfo(InfoBase):
    """Dataclass for neuron metadata."""

    hotkey: str
    coldkey: str
    uid: int
    netuid: int
    active: int
    stake: Balance
    # mapping of coldkey to amount staked to this Neuron
    stake_dict: dict[str, Balance]
    total_stake: Balance
    rank: float
    emission: float
    incentive: float
    consensus: float
    trust: float
    validator_trust: float
    dividends: float
    last_update: int
    validator_permit: bool
    weights: list[list[int]]
    bonds: list[list[int]]
    pruning_score: int
    axon_info: Optional[AxonInfo] = None
    is_null: bool = False

    @classmethod
    def from_weights_bonds_and_neuron_lite(
        cls,
        neuron_lite: "NeuronInfoLite",
        weights_as_dict: dict[int, list[tuple[int, int]]],
        bonds_as_dict: dict[int, list[tuple[int, int]]],
    ) -> "NeuronInfo":
        n_dict = neuron_lite.__dict__
        n_dict["weights"] = weights_as_dict.get(neuron_lite.uid, [])
        n_dict["bonds"] = bonds_as_dict.get(neuron_lite.uid, [])

        return cls(**n_dict)

    @staticmethod
    def get_null_neuron() -> "NeuronInfo":
        neuron = NeuronInfo(
            uid=0,
            netuid=0,
            active=0,
            stake=Balance.from_rao(0),
            stake_dict={},
            total_stake=Balance.from_rao(0),
            rank=0,
            emission=0,
            incentive=0,
            consensus=0,
            trust=0,
            validator_trust=0,
            dividends=0,
            last_update=0,
            validator_permit=False,
            weights=[],
            bonds=[],
            axon_info=None,
            is_null=True,
            coldkey="000000000000000000000000000000000000000000000000",
            hotkey="000000000000000000000000000000000000000000000000",
            pruning_score=0,
        )
        return neuron

    @classmethod
    def _fix_decoded(cls, decoded: Any) -> "NeuronInfo":
        netuid = decoded.get("netuid")
        stake_dict = process_stake_data(decoded.get("stake"), netuid=netuid)
        total_stake = sum(stake_dict.values()) if stake_dict else Balance(0)
        axon_info = decoded.get("axon_info", {})
        coldkey = decode_account_id(decoded.get("coldkey"))
        hotkey = decode_account_id(decoded.get("hotkey"))
        return NeuronInfo(
            hotkey=hotkey,
            coldkey=coldkey,
            uid=decoded.get("uid"),
            netuid=netuid,
            active=decoded.get("active"),
            stake=total_stake,
            stake_dict=stake_dict,
            total_stake=total_stake,
            rank=u16_normalized_float(decoded.get("rank")),
            emission=decoded.get("emission") / 1e9,
            incentive=u16_normalized_float(decoded.get("incentive")),
            consensus=u16_normalized_float(decoded.get("consensus")),
            trust=u16_normalized_float(decoded.get("trust")),
            validator_trust=u16_normalized_float(decoded.get("validator_trust")),
            dividends=u16_normalized_float(decoded.get("dividends")),
            last_update=decoded.get("last_update"),
            validator_permit=decoded.get("validator_permit"),
            weights=[[e[0], e[1]] for e in decoded.get("weights")],
            bonds=[[e[0], e[1]] for e in decoded.get("bonds")],
            pruning_score=decoded.get("pruning_score"),
            axon_info=AxonInfo(
                version=axon_info.get("version"),
                ip=str(netaddr.IPAddress(axon_info.get("ip"))),
                port=axon_info.get("port"),
                ip_type=axon_info.get("ip_type"),
                placeholder1=axon_info.get("placeholder1"),
                placeholder2=axon_info.get("placeholder2"),
                protocol=axon_info.get("protocol"),
                hotkey=hotkey,
                coldkey=coldkey,
            ),
            is_null=False,
        )


@dataclass
class NeuronInfoLite(InfoBase):
    """Dataclass for neuron metadata, but without the weights and bonds."""

    hotkey: str
    coldkey: str
    uid: int
    netuid: int
    active: int
    stake: Balance
    # mapping of coldkey to amount staked to this Neuron
    stake_dict: dict[str, Balance]
    total_stake: Balance
    rank: float
    emission: float
    incentive: float
    consensus: float
    trust: float
    validator_trust: float
    dividends: float
    last_update: int
    validator_permit: bool
    axon_info: AxonInfo
    pruning_score: int
    is_null: bool = False

    @staticmethod
    def get_null_neuron() -> "NeuronInfoLite":
        neuron = NeuronInfoLite(
            uid=0,
            netuid=0,
            active=0,
            stake=Balance.from_rao(0),
            stake_dict={},
            total_stake=Balance.from_rao(0),
            rank=0,
            emission=0,
            incentive=0,
            consensus=0,
            trust=0,
            validator_trust=0,
            dividends=0,
            last_update=0,
            validator_permit=False,
            axon_info=None,
            is_null=True,
            coldkey="000000000000000000000000000000000000000000000000",
            hotkey="000000000000000000000000000000000000000000000000",
            pruning_score=0,
        )
        return neuron

    @classmethod
    def _fix_decoded(cls, decoded: Union[dict, "NeuronInfoLite"]) -> "NeuronInfoLite":
        active = decoded.get("active")
        axon_info = decoded.get("axon_info", {})
        coldkey = decode_account_id(decoded.get("coldkey"))
        consensus = decoded.get("consensus")
        dividends = decoded.get("dividends")
        emission = decoded.get("emission")
        hotkey = decode_account_id(decoded.get("hotkey"))
        incentive = decoded.get("incentive")
        last_update = decoded.get("last_update")
        netuid = decoded.get("netuid")
        pruning_score = decoded.get("pruning_score")
        rank = decoded.get("rank")
        stake_dict = process_stake_data(decoded.get("stake"), netuid)
        stake = sum(stake_dict.values()) if stake_dict else Balance(0)
        trust = decoded.get("trust")
        uid = decoded.get("uid")
        validator_permit = decoded.get("validator_permit")
        validator_trust = decoded.get("validator_trust")

        neuron = cls(
            active=active,
            axon_info=AxonInfo(
                version=axon_info.get("version"),
                ip=str(netaddr.IPAddress(axon_info.get("ip"))),
                port=axon_info.get("port"),
                ip_type=axon_info.get("ip_type"),
                placeholder1=axon_info.get("placeholder1"),
                placeholder2=axon_info.get("placeholder2"),
                protocol=axon_info.get("protocol"),
                hotkey=hotkey,
                coldkey=coldkey,
            ),
            coldkey=coldkey,
            consensus=u16_normalized_float(consensus),
            dividends=u16_normalized_float(dividends),
            emission=emission / 1e9,
            hotkey=hotkey,
            incentive=u16_normalized_float(incentive),
            last_update=last_update,
            netuid=netuid,
            pruning_score=pruning_score,
            rank=u16_normalized_float(rank),
            stake_dict=stake_dict,
            stake=stake,
            total_stake=stake,
            trust=u16_normalized_float(trust),
            uid=uid,
            validator_permit=validator_permit,
            validator_trust=u16_normalized_float(validator_trust),
        )

        return neuron


@dataclass
class DelegateInfo(InfoBase):
    """
    Dataclass for delegate information. For a lighter version of this class, see :func:`DelegateInfoLite`.

    :param hotkey_ss58: Hotkey of the delegate for which the information is being fetched.
    :param total_stake: Total stake of the delegate.
    :param nominators: list of nominators of the delegate and their stake.
    :param take: Take of the delegate as a percentage.
    :param owner_ss58: Coldkey of the owner.
    :param registrations: list of subnets that the delegate is registered on.
    :param validator_permits: list of subnets that the delegate is allowed to validate on.
    :param return_per_1000: Return per 1000 TAO, for the delegate over a day.
    :param total_daily_return: Total daily return of the delegate.

    """

    hotkey_ss58: str  # Hotkey of delegate
    total_stake: Balance  # Total stake of the delegate
    nominators: list[
        tuple[str, Balance]
    ]  # list of nominators of the delegate and their stake
    owner_ss58: str  # Coldkey of owner
    take: float  # Take of the delegate as a percentage
    validator_permits: list[
        int
    ]  # list of subnets that the delegate is allowed to validate on
    registrations: list[int]  # list of subnets that the delegate is registered on
    return_per_1000: Balance  # Return per 1000 tao of the delegate over a day
    total_daily_return: Balance  # Total daily return of the delegate

    @classmethod
    def _fix_decoded(cls, decoded: "DelegateInfo") -> "DelegateInfo":
        hotkey = decode_account_id(decoded.get("hotkey_ss58"))
        owner = decode_account_id(decoded.get("owner_ss58"))
        nominators = [
            (decode_account_id(x), Balance.from_rao(y))
            for x, y in decoded.get("nominators")
        ]
        total_stake = sum((x[1] for x in nominators)) if nominators else Balance(0)
        return cls(
            hotkey_ss58=hotkey,
            total_stake=total_stake,
            nominators=nominators,
            owner_ss58=owner,
            take=u16_normalized_float(decoded.get("take")),
            validator_permits=decoded.get("validator_permits"),
            registrations=decoded.get("registrations"),
            return_per_1000=Balance.from_rao(decoded.get("return_per_1000")),
            total_daily_return=Balance.from_rao(decoded.get("total_daily_return")),
        )


@dataclass
class DelegateInfoLite(InfoBase):
    """
    Dataclass for light delegate information.

    Args:
        hotkey_ss58 (str): Hotkey of the delegate for which the information is being fetched.
        owner_ss58 (str): Coldkey of the owner.
        total_stake (int): Total stake of the delegate.
        owner_stake (int): Own stake of the delegate.
        take (float): Take of the delegate as a percentage. None if custom
    """

    hotkey_ss58: str  # Hotkey of delegate
    owner_ss58: str  # Coldkey of owner
    take: Optional[float]
    total_stake: Balance  # Total stake of the delegate
    previous_total_stake: Optional[Balance]  # Total stake of the delegate
    owner_stake: Balance  # Own stake of the delegate

    @classmethod
    def _fix_decoded(cls, decoded: Any) -> "DelegateInfoLite":
        """Fixes the decoded values."""
        decoded_take = decoded.get("take")

        if decoded_take == 65535:
            fixed_take = None
        else:
            fixed_take = u16_normalized_float(decoded_take)

        return cls(
            hotkey_ss58=ss58_encode(decoded.get("delegate_ss58"), SS58_FORMAT),
            owner_ss58=ss58_encode(decoded.get("owner_ss58"), SS58_FORMAT),
            take=fixed_take,
            total_stake=Balance.from_rao(decoded.get("total_stake")),
            owner_stake=Balance.from_rao(decoded.get("owner_stake")),
            previous_total_stake=None,
        )


@dataclass
class SubnetInfo(InfoBase):
    """Dataclass for subnet info."""

    netuid: int
    rho: int
    kappa: int
    difficulty: int
    immunity_period: int
    max_allowed_validators: int
    min_allowed_weights: int
    max_weights_limit: float
    scaling_law_power: float
    subnetwork_n: int
    max_n: int
    blocks_since_epoch: int
    tempo: int
    modality: int
    connection_requirements: dict[str, float]
    emission_value: float
    burn: Balance
    owner_ss58: str

    @classmethod
    def _fix_decoded(cls, decoded: "SubnetInfo") -> "SubnetInfo":
        return SubnetInfo(
            netuid=decoded.get("netuid"),
            rho=decoded.get("rho"),
            kappa=decoded.get("kappa"),
            difficulty=decoded.get("difficulty"),
            immunity_period=decoded.get("immunity_period"),
            max_allowed_validators=decoded.get("max_allowed_validators"),
            min_allowed_weights=decoded.get("min_allowed_weights"),
            max_weights_limit=decoded.get("max_weights_limit"),
            scaling_law_power=decoded.get("scaling_law_power"),
            subnetwork_n=decoded.get("subnetwork_n"),
            max_n=decoded.get("max_allowed_uids"),
            blocks_since_epoch=decoded.get("blocks_since_last_step"),
            tempo=decoded.get("tempo"),
            modality=decoded.get("network_modality"),
            connection_requirements={
                str(int(netuid)): u16_normalized_float(int(req))
                for (netuid, req) in decoded.get("network_connect")
            },
            emission_value=decoded.get("emission_values"),
            burn=Balance.from_rao(decoded.get("burn")),
            owner_ss58=decode_account_id(decoded.get("owner")),
        )


@dataclass
class SubnetIdentity(InfoBase):
    """Dataclass for subnet identity information."""

    subnet_name: str
    github_repo: str
    subnet_contact: str

    @classmethod
    def _fix_decoded(cls, decoded: dict) -> "SubnetIdentity":
        return SubnetIdentity(
            subnet_name=bytes(decoded["subnet_name"]).decode(),
            github_repo=bytes(decoded["github_repo"]).decode(),
            subnet_contact=bytes(decoded["subnet_contact"]).decode(),
        )


@dataclass
class DynamicInfo(InfoBase):
    netuid: int
    owner_hotkey: str
    owner_coldkey: str
    subnet_name: str
    symbol: str
    tempo: int
    last_step: int
    blocks_since_last_step: int
    emission: Balance
    alpha_in: Balance
    alpha_out: Balance
    tao_in: Balance
    price: Balance
    k: float
    is_dynamic: bool
    alpha_out_emission: Balance
    alpha_in_emission: Balance
    tao_in_emission: Balance
    pending_alpha_emission: Balance
    pending_root_emission: Balance
    network_registered_at: int
    subnet_identity: Optional[SubnetIdentity]
    subnet_volume: Balance

    @classmethod
    def _fix_decoded(cls, decoded: Any) -> "DynamicInfo":
        """Returns a DynamicInfo object from a decoded DynamicInfo dictionary."""

        netuid = int(decoded.get("netuid"))
        symbol = bytes([int(b) for b in decoded.get("token_symbol")]).decode()
        subnet_name = bytes([int(b) for b in decoded.get("subnet_name")]).decode()
        is_dynamic = True if netuid > 0 else False  # Patching for netuid 0

        owner_hotkey = decode_account_id(decoded.get("owner_hotkey"))
        owner_coldkey = decode_account_id(decoded.get("owner_coldkey"))

<<<<<<< HEAD
        emission = Balance.from_rao(decoded.get("emission")).set_unit(0)
        alpha_in = Balance.from_rao(decoded.get("alpha_in")).set_unit(netuid)
        alpha_out = Balance.from_rao(decoded.get("alpha_out")).set_unit(netuid)
        tao_in = Balance.from_rao(decoded.get("tao_in")).set_unit(0)
        alpha_out_emission = Balance.from_rao(
            decoded.get("alpha_out_emission")
        ).set_unit(netuid)
        alpha_in_emission = Balance.from_rao(decoded.get("alpha_in_emission")).set_unit(
=======
        emission = Balance.from_rao(decoded["emission"]).set_unit(0)
        alpha_in = Balance.from_rao(decoded["alpha_in"]).set_unit(netuid)
        alpha_out = Balance.from_rao(decoded["alpha_out"]).set_unit(netuid)
        tao_in = Balance.from_rao(decoded["tao_in"]).set_unit(0)
        subnet_volume = Balance.from_rao(decoded["subnet_volume"]).set_unit(netuid)
        alpha_out_emission = Balance.from_rao(decoded["alpha_out_emission"]).set_unit(
            netuid
        )
        alpha_in_emission = Balance.from_rao(decoded["alpha_in_emission"]).set_unit(
>>>>>>> d921a96e
            netuid
        )
        tao_in_emission = Balance.from_rao(decoded.get("tao_in_emission")).set_unit(0)
        pending_alpha_emission = Balance.from_rao(
            decoded.get("pending_alpha_emission")
        ).set_unit(netuid)
        pending_root_emission = Balance.from_rao(
            decoded.get("pending_root_emission")
        ).set_unit(0)
        price = (
            Balance.from_tao(1.0)
            if netuid == 0
            else Balance.from_tao(tao_in.tao / alpha_in.tao)
            if alpha_in.tao > 0
            else Balance.from_tao(1)
        )  # TODO: Patching this temporarily for netuid 0

        if decoded.get("subnet_identity"):
            subnet_identity = SubnetIdentity.from_any(decoded.get("subnet_identity"))
        else:
            subnet_identity = None

        return cls(
            netuid=netuid,
            owner_hotkey=owner_hotkey,
            owner_coldkey=owner_coldkey,
            subnet_name=subnet_name,
            symbol=symbol,
            tempo=int(decoded.get("tempo")),
            last_step=int(decoded.get("last_step")),
            blocks_since_last_step=int(decoded.get("blocks_since_last_step")),
            emission=emission,
            alpha_in=alpha_in,
            alpha_out=alpha_out,
            tao_in=tao_in,
            k=tao_in.rao * alpha_in.rao,
            is_dynamic=is_dynamic,
            price=price,
            alpha_out_emission=alpha_out_emission,
            alpha_in_emission=alpha_in_emission,
            tao_in_emission=tao_in_emission,
            pending_alpha_emission=pending_alpha_emission,
            pending_root_emission=pending_root_emission,
            network_registered_at=int(decoded.get("network_registered_at")),
            subnet_identity=subnet_identity,
            subnet_volume=subnet_volume,
        )

    def tao_to_alpha(self, tao: Balance) -> Balance:
        if self.price.tao != 0:
            return Balance.from_tao(tao.tao / self.price.tao).set_unit(self.netuid)
        else:
            return Balance.from_tao(0)

    def alpha_to_tao(self, alpha: Balance) -> Balance:
        return Balance.from_tao(alpha.tao * self.price.tao)

    def tao_to_alpha_with_slippage(self, tao: Balance) -> tuple[Balance, Balance]:
        """
        Returns an estimate of how much Alpha would a staker receive if they stake their tao using the current pool state.
        Args:
            tao: Amount of TAO to stake.
        Returns:
            Tuple of balances where the first part is the amount of Alpha received, and the
            second part (slippage) is the difference between the estimated amount and ideal
            amount as if there was no slippage
        """
        if self.is_dynamic:
            new_tao_in = self.tao_in + tao
            if new_tao_in == 0:
                return tao, Balance.from_rao(0)
            new_alpha_in = self.k / new_tao_in

            # Amount of alpha given to the staker
            alpha_returned = Balance.from_rao(
                self.alpha_in.rao - new_alpha_in.rao
            ).set_unit(self.netuid)

            # Ideal conversion as if there is no slippage, just price
            alpha_ideal = self.tao_to_alpha(tao)

            if alpha_ideal.tao > alpha_returned.tao:
                slippage = Balance.from_tao(
                    alpha_ideal.tao - alpha_returned.tao
                ).set_unit(self.netuid)
            else:
                slippage = Balance.from_tao(0)
        else:
            alpha_returned = tao.set_unit(self.netuid)
            slippage = Balance.from_tao(0)

        slippage_pct_float = (
            100 * float(slippage) / float(slippage + alpha_returned)
            if slippage + alpha_returned != 0
            else 0
        )
        return alpha_returned, slippage, slippage_pct_float

    def alpha_to_tao_with_slippage(self, alpha: Balance) -> tuple[Balance, Balance]:
        """
        Returns an estimate of how much TAO would a staker receive if they unstake their alpha using the current pool state.
        Args:
            alpha: Amount of Alpha to stake.
        Returns:
            Tuple of balances where the first part is the amount of TAO received, and the
            second part (slippage) is the difference between the estimated amount and ideal
            amount as if there was no slippage
        """
        if self.is_dynamic:
            new_alpha_in = self.alpha_in + alpha
            new_tao_reserve = self.k / new_alpha_in
            # Amount of TAO given to the unstaker
            tao_returned = Balance.from_rao(self.tao_in - new_tao_reserve)

            # Ideal conversion as if there is no slippage, just price
            tao_ideal = self.alpha_to_tao(alpha)

            if tao_ideal > tao_returned:
                slippage = Balance.from_tao(tao_ideal.tao - tao_returned.tao)
            else:
                slippage = Balance.from_tao(0)
        else:
            tao_returned = alpha.set_unit(0)
            slippage = Balance.from_tao(0)
        slippage_pct_float = (
            100 * float(slippage) / float(slippage + tao_returned)
            if slippage + tao_returned != 0
            else 0
        )
        return tao_returned, slippage, slippage_pct_float


@dataclass
class ScheduledColdkeySwapInfo(InfoBase):
    """Dataclass for scheduled coldkey swap information."""

    old_coldkey: str
    new_coldkey: str
    arbitration_block: int

    @classmethod
    def _fix_decoded(cls, decoded: Any) -> "ScheduledColdkeySwapInfo":
        """Fixes the decoded values."""
        return cls(
            old_coldkey=decode_account_id(decoded.get("old_coldkey")),
            new_coldkey=decode_account_id(decoded.get("new_coldkey")),
            arbitration_block=decoded.get("arbitration_block"),
        )


@dataclass
class SubnetState(InfoBase):
    netuid: int
    hotkeys: list[str]
    coldkeys: list[str]
    active: list[bool]
    validator_permit: list[bool]
    pruning_score: list[float]
    last_update: list[int]
    emission: list[Balance]
    dividends: list[float]
    incentives: list[float]
    consensus: list[float]
    trust: list[float]
    rank: list[float]
    block_at_registration: list[int]
    alpha_stake: list[Balance]
    tao_stake: list[Balance]
    total_stake: list[Balance]
    emission_history: list[list[int]]

    @classmethod
    def _fix_decoded(cls, decoded: Any) -> "SubnetState":
        netuid = decoded.get("netuid")
        return SubnetState(
            netuid=netuid,
            hotkeys=[decode_account_id(val) for val in decoded.get("hotkeys")],
            coldkeys=[decode_account_id(val) for val in decoded.get("coldkeys")],
            active=decoded.get("active"),
            validator_permit=decoded.get("validator_permit"),
            pruning_score=[
                u16_normalized_float(val) for val in decoded.get("pruning_score")
            ],
            last_update=decoded.get("last_update"),
            emission=[
                Balance.from_rao(val).set_unit(netuid)
                for val in decoded.get("emission")
            ],
            dividends=[u16_normalized_float(val) for val in decoded.get("dividends")],
            incentives=[u16_normalized_float(val) for val in decoded.get("incentives")],
            consensus=[u16_normalized_float(val) for val in decoded.get("consensus")],
            trust=[u16_normalized_float(val) for val in decoded.get("trust")],
            rank=[u16_normalized_float(val) for val in decoded.get("rank")],
            block_at_registration=decoded.get("block_at_registration"),
            alpha_stake=[
                Balance.from_rao(val).set_unit(netuid)
                for val in decoded.get("alpha_stake")
            ],
            tao_stake=[
                Balance.from_rao(val).set_unit(0) for val in decoded.get("tao_stake")
            ],
            total_stake=[
<<<<<<< HEAD
                Balance.from_rao(val).set_unit(netuid)
                for val in decoded.get("total_stake")
=======
                Balance.from_rao(val).set_unit(netuid) for val in decoded["total_stake"]
            ],
            emission_history=decoded["emission_history"],
        )


class SubstakeElements:
    @staticmethod
    def decode(result: list[int]) -> list[dict]:
        descaled = from_scale_encoding(
            input_=result, type_name=ChainDataType.SubstakeElements, is_vec=True
        )
        result = []
        for item in descaled:
            result.append(
                {
                    "hotkey": ss58_encode(item["hotkey"], SS58_FORMAT),
                    "coldkey": ss58_encode(item["coldkey"], SS58_FORMAT),
                    "netuid": item["netuid"],
                    "stake": Balance.from_rao(item["stake"]),
                }
            )
        return result


custom_rpc_type_registry = {
    "types": {
        "SubnetInfo": {
            "type": "struct",
            "type_mapping": [
                ["netuid", "Compact<u16>"],
                ["rho", "Compact<u16>"],
                ["kappa", "Compact<u16>"],
                ["difficulty", "Compact<u64>"],
                ["immunity_period", "Compact<u16>"],
                ["max_allowed_validators", "Compact<u16>"],
                ["min_allowed_weights", "Compact<u16>"],
                ["max_weights_limit", "Compact<u16>"],
                ["scaling_law_power", "Compact<u16>"],
                ["subnetwork_n", "Compact<u16>"],
                ["max_allowed_uids", "Compact<u16>"],
                ["blocks_since_last_step", "Compact<u64>"],
                ["tempo", "Compact<u16>"],
                ["network_modality", "Compact<u16>"],
                ["network_connect", "Vec<[u16; 2]>"],
                ["emission_values", "Compact<u64>"],
                ["burn", "Compact<u64>"],
                ["owner", "AccountId"],
            ],
        },
        "DynamicPoolInfoV2": {
            "type": "struct",
            "type_mapping": [
                ["netuid", "u16"],
                ["alpha_issuance", "u64"],
                ["alpha_outstanding", "u64"],
                ["alpha_reserve", "u64"],
                ["tao_reserve", "u64"],
                ["k", "u128"],
            ],
        },
        "SubnetInfoV2": {
            "type": "struct",
            "type_mapping": [
                ["netuid", "u16"],
                ["owner", "AccountId"],
                ["max_allowed_validators", "u16"],
                ["scaling_law_power", "u16"],
                ["subnetwork_n", "u16"],
                ["max_allowed_uids", "u16"],
                ["blocks_since_last_step", "Compact<u32>"],
                ["network_modality", "u16"],
                ["emission_values", "Compact<u64>"],
                ["burn", "Compact<u64>"],
                ["tao_locked", "Compact<u64>"],
                ["hyperparameters", "SubnetHyperparameters"],
                ["dynamic_pool", "Option<DynamicPoolInfoV2>"],
            ],
        },
        "DelegateInfo": {
            "type": "struct",
            "type_mapping": [
                ["delegate_ss58", "AccountId"],
                ["take", "Compact<u16>"],
                ["nominators", "Vec<(AccountId, Compact<u64>)>"],
                ["owner_ss58", "AccountId"],
                ["registrations", "Vec<Compact<u16>>"],
                ["validator_permits", "Vec<Compact<u16>>"],
                ["return_per_1000", "Compact<u64>"],
                ["total_daily_return", "Compact<u64>"],
            ],
        },
        "DelegateInfoLite": {
            "type": "struct",
            "type_mapping": [
                ["delegate_ss58", "AccountId"],
                ["owner_ss58", "AccountId"],
                ["take", "u16"],
                ["owner_stake", "Compact<u64>"],
                ["total_stake", "Compact<u64>"],
            ],
        },
        "NeuronInfo": {
            "type": "struct",
            "type_mapping": [
                ["hotkey", "AccountId"],
                ["coldkey", "AccountId"],
                ["uid", "Compact<u16>"],
                ["netuid", "Compact<u16>"],
                ["active", "bool"],
                ["axon_info", "axon_info"],
                ["prometheus_info", "PrometheusInfo"],
                ["stake", "Vec<(AccountId, Compact<u64>)>"],
                ["rank", "Compact<u16>"],
                ["emission", "Compact<u64>"],
                ["incentive", "Compact<u16>"],
                ["consensus", "Compact<u16>"],
                ["trust", "Compact<u16>"],
                ["validator_trust", "Compact<u16>"],
                ["dividends", "Compact<u16>"],
                ["last_update", "Compact<u64>"],
                ["validator_permit", "bool"],
                ["weights", "Vec<(Compact<u16>, Compact<u16>)>"],
                ["bonds", "Vec<(Compact<u16>, Compact<u16>)>"],
                ["pruning_score", "Compact<u16>"],
            ],
        },
        "NeuronInfoLite": {
            "type": "struct",
            "type_mapping": [
                ["hotkey", "AccountId"],
                ["coldkey", "AccountId"],
                ["uid", "Compact<u16>"],
                ["netuid", "Compact<u16>"],
                ["active", "bool"],
                ["axon_info", "axon_info"],
                ["prometheus_info", "PrometheusInfo"],
                ["stake", "Vec<(AccountId, Compact<u64>)>"],
                ["rank", "Compact<u16>"],
                ["emission", "Compact<u64>"],
                ["incentive", "Compact<u16>"],
                ["consensus", "Compact<u16>"],
                ["trust", "Compact<u16>"],
                ["validator_trust", "Compact<u16>"],
                ["dividends", "Compact<u16>"],
                ["last_update", "Compact<u64>"],
                ["validator_permit", "bool"],
                ["pruning_score", "Compact<u16>"],
            ],
        },
        "axon_info": {
            "type": "struct",
            "type_mapping": [
                ["block", "u64"],
                ["version", "u32"],
                ["ip", "u128"],
                ["port", "u16"],
                ["ip_type", "u8"],
                ["protocol", "u8"],
                ["placeholder1", "u8"],
                ["placeholder2", "u8"],
            ],
        },
        "PrometheusInfo": {
            "type": "struct",
            "type_mapping": [
                ["block", "u64"],
                ["version", "u32"],
                ["ip", "u128"],
                ["port", "u16"],
                ["ip_type", "u8"],
            ],
        },
        "IPInfo": {
            "type": "struct",
            "type_mapping": [
                ["ip", "Compact<u128>"],
                ["ip_type_and_protocol", "Compact<u8>"],
            ],
        },
        "ScheduledColdkeySwapInfo": {
            "type": "struct",
            "type_mapping": [
                ["old_coldkey", "AccountId"],
                ["new_coldkey", "AccountId"],
                ["arbitration_block", "Compact<u64>"],
            ],
        },
        "SubnetState": {
            "type": "struct",
            "type_mapping": [
                ["netuid", "Compact<u16>"],
                ["hotkeys", "Vec<AccountId>"],
                ["coldkeys", "Vec<AccountId>"],
                ["active", "Vec<bool>"],
                ["validator_permit", "Vec<bool>"],
                ["pruning_score", "Vec<Compact<u16>>"],
                ["last_update", "Vec<Compact<u64>>"],
                ["emission", "Vec<Compact<u64>>"],
                ["dividends", "Vec<Compact<u16>>"],
                ["incentives", "Vec<Compact<u16>>"],
                ["consensus", "Vec<Compact<u16>>"],
                ["trust", "Vec<Compact<u16>>"],
                ["rank", "Vec<Compact<u16>>"],
                ["block_at_registration", "Vec<Compact<u64>>"],
                ["alpha_stake", "Vec<Compact<u64>>"],
                ["tao_stake", "Vec<Compact<u64>>"],
                ["total_stake", "Vec<Compact<u64>>"],
                ["emission_history", "Vec<Vec<Compact<u64>>>"],
            ],
        },
        "StakeInfo": {
            "type": "struct",
            "type_mapping": [
                ["hotkey", "AccountId"],
                ["coldkey", "AccountId"],
                ["netuid", "Compact<u16>"],
                ["stake", "Compact<u64>"],
                ["locked", "Compact<u64>"],
                ["emission", "Compact<u64>"],
                ["drain", "Compact<u64>"],
                ["is_registered", "bool"],
            ],
        },
        "DynamicInfo": {
            "type": "struct",
            "type_mapping": [
                ["netuid", "Compact<u16>"],
                ["owner_hotkey", "AccountId"],
                ["owner_coldkey", "AccountId"],
                ["subnet_name", "Vec<Compact<u8>>"],
                ["token_symbol", "Vec<Compact<u8>>"],
                ["tempo", "Compact<u16>"],
                ["last_step", "Compact<u64>"],
                ["blocks_since_last_step", "Compact<u64>"],
                ["emission", "Compact<u64>"],
                ["alpha_in", "Compact<u64>"],
                ["alpha_out", "Compact<u64>"],
                ["tao_in", "Compact<u64>"],
                ["alpha_out_emission", "Compact<u64>"],
                ["alpha_in_emission", "Compact<u64>"],
                ["tao_in_emission", "Compact<u64>"],
                ["pending_alpha_emission", "Compact<u64>"],
                ["pending_root_emission", "Compact<u64>"],
                ["network_registered_at", "Compact<u64>"],
                ["subnet_volume", "Compact<u128>"],
                ["subnet_identity", "Option<SubnetIdentity>"],
            ],
        },
        "SubstakeElements": {
            "type": "struct",
            "type_mapping": [
                ["hotkey", "AccountId"],
                ["coldkey", "AccountId"],
                ["netuid", "Compact<u16>"],
                ["stake", "Compact<u64>"],
            ],
        },
        "SubnetHyperparameters": {
            "type": "struct",
            "type_mapping": [
                ["rho", "Compact<u16>"],
                ["kappa", "Compact<u16>"],
                ["immunity_period", "Compact<u16>"],
                ["min_allowed_weights", "Compact<u16>"],
                ["max_weights_limit", "Compact<u16>"],
                ["tempo", "Compact<u16>"],
                ["min_difficulty", "Compact<u64>"],
                ["max_difficulty", "Compact<u64>"],
                ["weights_version", "Compact<u64>"],
                ["weights_rate_limit", "Compact<u64>"],
                ["adjustment_interval", "Compact<u16>"],
                ["activity_cutoff", "Compact<u16>"],
                ["registration_allowed", "bool"],
                ["target_regs_per_interval", "Compact<u16>"],
                ["min_burn", "Compact<u64>"],
                ["max_burn", "Compact<u64>"],
                ["bonds_moving_avg", "Compact<u64>"],
                ["max_regs_per_block", "Compact<u16>"],
                ["serving_rate_limit", "Compact<u64>"],
                ["max_validators", "Compact<u16>"],
                ["adjustment_alpha", "Compact<u64>"],
                ["difficulty", "Compact<u64>"],
                ["commit_reveal_weights_interval", "Compact<u64>"],
                ["commit_reveal_weights_enabled", "bool"],
                ["alpha_high", "Compact<u16>"],
                ["alpha_low", "Compact<u16>"],
                ["liquid_alpha_enabled", "bool"],
            ],
        },
        "SubnetIdentity": {
            "type": "struct",
            "type_mapping": [
                ["subnet_name", "Vec<u8>"],
                ["github_repo", "Vec<u8>"],
                ["subnet_contact", "Vec<u8>"],
>>>>>>> d921a96e
            ],
            emission_history=decoded.get("emission_history"),
        )<|MERGE_RESOLUTION|>--- conflicted
+++ resolved
@@ -637,26 +637,12 @@
         owner_hotkey = decode_account_id(decoded.get("owner_hotkey"))
         owner_coldkey = decode_account_id(decoded.get("owner_coldkey"))
 
-<<<<<<< HEAD
-        emission = Balance.from_rao(decoded.get("emission")).set_unit(0)
-        alpha_in = Balance.from_rao(decoded.get("alpha_in")).set_unit(netuid)
-        alpha_out = Balance.from_rao(decoded.get("alpha_out")).set_unit(netuid)
-        tao_in = Balance.from_rao(decoded.get("tao_in")).set_unit(0)
-        alpha_out_emission = Balance.from_rao(
-            decoded.get("alpha_out_emission")
-        ).set_unit(netuid)
-        alpha_in_emission = Balance.from_rao(decoded.get("alpha_in_emission")).set_unit(
-=======
         emission = Balance.from_rao(decoded["emission"]).set_unit(0)
         alpha_in = Balance.from_rao(decoded["alpha_in"]).set_unit(netuid)
         alpha_out = Balance.from_rao(decoded["alpha_out"]).set_unit(netuid)
         tao_in = Balance.from_rao(decoded["tao_in"]).set_unit(0)
         subnet_volume = Balance.from_rao(decoded["subnet_volume"]).set_unit(netuid)
         alpha_out_emission = Balance.from_rao(decoded["alpha_out_emission"]).set_unit(
-            netuid
-        )
-        alpha_in_emission = Balance.from_rao(decoded["alpha_in_emission"]).set_unit(
->>>>>>> d921a96e
             netuid
         )
         tao_in_emission = Balance.from_rao(decoded.get("tao_in_emission")).set_unit(0)
@@ -859,307 +845,8 @@
                 Balance.from_rao(val).set_unit(0) for val in decoded.get("tao_stake")
             ],
             total_stake=[
-<<<<<<< HEAD
                 Balance.from_rao(val).set_unit(netuid)
                 for val in decoded.get("total_stake")
-=======
-                Balance.from_rao(val).set_unit(netuid) for val in decoded["total_stake"]
-            ],
-            emission_history=decoded["emission_history"],
-        )
-
-
-class SubstakeElements:
-    @staticmethod
-    def decode(result: list[int]) -> list[dict]:
-        descaled = from_scale_encoding(
-            input_=result, type_name=ChainDataType.SubstakeElements, is_vec=True
-        )
-        result = []
-        for item in descaled:
-            result.append(
-                {
-                    "hotkey": ss58_encode(item["hotkey"], SS58_FORMAT),
-                    "coldkey": ss58_encode(item["coldkey"], SS58_FORMAT),
-                    "netuid": item["netuid"],
-                    "stake": Balance.from_rao(item["stake"]),
-                }
-            )
-        return result
-
-
-custom_rpc_type_registry = {
-    "types": {
-        "SubnetInfo": {
-            "type": "struct",
-            "type_mapping": [
-                ["netuid", "Compact<u16>"],
-                ["rho", "Compact<u16>"],
-                ["kappa", "Compact<u16>"],
-                ["difficulty", "Compact<u64>"],
-                ["immunity_period", "Compact<u16>"],
-                ["max_allowed_validators", "Compact<u16>"],
-                ["min_allowed_weights", "Compact<u16>"],
-                ["max_weights_limit", "Compact<u16>"],
-                ["scaling_law_power", "Compact<u16>"],
-                ["subnetwork_n", "Compact<u16>"],
-                ["max_allowed_uids", "Compact<u16>"],
-                ["blocks_since_last_step", "Compact<u64>"],
-                ["tempo", "Compact<u16>"],
-                ["network_modality", "Compact<u16>"],
-                ["network_connect", "Vec<[u16; 2]>"],
-                ["emission_values", "Compact<u64>"],
-                ["burn", "Compact<u64>"],
-                ["owner", "AccountId"],
-            ],
-        },
-        "DynamicPoolInfoV2": {
-            "type": "struct",
-            "type_mapping": [
-                ["netuid", "u16"],
-                ["alpha_issuance", "u64"],
-                ["alpha_outstanding", "u64"],
-                ["alpha_reserve", "u64"],
-                ["tao_reserve", "u64"],
-                ["k", "u128"],
-            ],
-        },
-        "SubnetInfoV2": {
-            "type": "struct",
-            "type_mapping": [
-                ["netuid", "u16"],
-                ["owner", "AccountId"],
-                ["max_allowed_validators", "u16"],
-                ["scaling_law_power", "u16"],
-                ["subnetwork_n", "u16"],
-                ["max_allowed_uids", "u16"],
-                ["blocks_since_last_step", "Compact<u32>"],
-                ["network_modality", "u16"],
-                ["emission_values", "Compact<u64>"],
-                ["burn", "Compact<u64>"],
-                ["tao_locked", "Compact<u64>"],
-                ["hyperparameters", "SubnetHyperparameters"],
-                ["dynamic_pool", "Option<DynamicPoolInfoV2>"],
-            ],
-        },
-        "DelegateInfo": {
-            "type": "struct",
-            "type_mapping": [
-                ["delegate_ss58", "AccountId"],
-                ["take", "Compact<u16>"],
-                ["nominators", "Vec<(AccountId, Compact<u64>)>"],
-                ["owner_ss58", "AccountId"],
-                ["registrations", "Vec<Compact<u16>>"],
-                ["validator_permits", "Vec<Compact<u16>>"],
-                ["return_per_1000", "Compact<u64>"],
-                ["total_daily_return", "Compact<u64>"],
-            ],
-        },
-        "DelegateInfoLite": {
-            "type": "struct",
-            "type_mapping": [
-                ["delegate_ss58", "AccountId"],
-                ["owner_ss58", "AccountId"],
-                ["take", "u16"],
-                ["owner_stake", "Compact<u64>"],
-                ["total_stake", "Compact<u64>"],
-            ],
-        },
-        "NeuronInfo": {
-            "type": "struct",
-            "type_mapping": [
-                ["hotkey", "AccountId"],
-                ["coldkey", "AccountId"],
-                ["uid", "Compact<u16>"],
-                ["netuid", "Compact<u16>"],
-                ["active", "bool"],
-                ["axon_info", "axon_info"],
-                ["prometheus_info", "PrometheusInfo"],
-                ["stake", "Vec<(AccountId, Compact<u64>)>"],
-                ["rank", "Compact<u16>"],
-                ["emission", "Compact<u64>"],
-                ["incentive", "Compact<u16>"],
-                ["consensus", "Compact<u16>"],
-                ["trust", "Compact<u16>"],
-                ["validator_trust", "Compact<u16>"],
-                ["dividends", "Compact<u16>"],
-                ["last_update", "Compact<u64>"],
-                ["validator_permit", "bool"],
-                ["weights", "Vec<(Compact<u16>, Compact<u16>)>"],
-                ["bonds", "Vec<(Compact<u16>, Compact<u16>)>"],
-                ["pruning_score", "Compact<u16>"],
-            ],
-        },
-        "NeuronInfoLite": {
-            "type": "struct",
-            "type_mapping": [
-                ["hotkey", "AccountId"],
-                ["coldkey", "AccountId"],
-                ["uid", "Compact<u16>"],
-                ["netuid", "Compact<u16>"],
-                ["active", "bool"],
-                ["axon_info", "axon_info"],
-                ["prometheus_info", "PrometheusInfo"],
-                ["stake", "Vec<(AccountId, Compact<u64>)>"],
-                ["rank", "Compact<u16>"],
-                ["emission", "Compact<u64>"],
-                ["incentive", "Compact<u16>"],
-                ["consensus", "Compact<u16>"],
-                ["trust", "Compact<u16>"],
-                ["validator_trust", "Compact<u16>"],
-                ["dividends", "Compact<u16>"],
-                ["last_update", "Compact<u64>"],
-                ["validator_permit", "bool"],
-                ["pruning_score", "Compact<u16>"],
-            ],
-        },
-        "axon_info": {
-            "type": "struct",
-            "type_mapping": [
-                ["block", "u64"],
-                ["version", "u32"],
-                ["ip", "u128"],
-                ["port", "u16"],
-                ["ip_type", "u8"],
-                ["protocol", "u8"],
-                ["placeholder1", "u8"],
-                ["placeholder2", "u8"],
-            ],
-        },
-        "PrometheusInfo": {
-            "type": "struct",
-            "type_mapping": [
-                ["block", "u64"],
-                ["version", "u32"],
-                ["ip", "u128"],
-                ["port", "u16"],
-                ["ip_type", "u8"],
-            ],
-        },
-        "IPInfo": {
-            "type": "struct",
-            "type_mapping": [
-                ["ip", "Compact<u128>"],
-                ["ip_type_and_protocol", "Compact<u8>"],
-            ],
-        },
-        "ScheduledColdkeySwapInfo": {
-            "type": "struct",
-            "type_mapping": [
-                ["old_coldkey", "AccountId"],
-                ["new_coldkey", "AccountId"],
-                ["arbitration_block", "Compact<u64>"],
-            ],
-        },
-        "SubnetState": {
-            "type": "struct",
-            "type_mapping": [
-                ["netuid", "Compact<u16>"],
-                ["hotkeys", "Vec<AccountId>"],
-                ["coldkeys", "Vec<AccountId>"],
-                ["active", "Vec<bool>"],
-                ["validator_permit", "Vec<bool>"],
-                ["pruning_score", "Vec<Compact<u16>>"],
-                ["last_update", "Vec<Compact<u64>>"],
-                ["emission", "Vec<Compact<u64>>"],
-                ["dividends", "Vec<Compact<u16>>"],
-                ["incentives", "Vec<Compact<u16>>"],
-                ["consensus", "Vec<Compact<u16>>"],
-                ["trust", "Vec<Compact<u16>>"],
-                ["rank", "Vec<Compact<u16>>"],
-                ["block_at_registration", "Vec<Compact<u64>>"],
-                ["alpha_stake", "Vec<Compact<u64>>"],
-                ["tao_stake", "Vec<Compact<u64>>"],
-                ["total_stake", "Vec<Compact<u64>>"],
-                ["emission_history", "Vec<Vec<Compact<u64>>>"],
-            ],
-        },
-        "StakeInfo": {
-            "type": "struct",
-            "type_mapping": [
-                ["hotkey", "AccountId"],
-                ["coldkey", "AccountId"],
-                ["netuid", "Compact<u16>"],
-                ["stake", "Compact<u64>"],
-                ["locked", "Compact<u64>"],
-                ["emission", "Compact<u64>"],
-                ["drain", "Compact<u64>"],
-                ["is_registered", "bool"],
-            ],
-        },
-        "DynamicInfo": {
-            "type": "struct",
-            "type_mapping": [
-                ["netuid", "Compact<u16>"],
-                ["owner_hotkey", "AccountId"],
-                ["owner_coldkey", "AccountId"],
-                ["subnet_name", "Vec<Compact<u8>>"],
-                ["token_symbol", "Vec<Compact<u8>>"],
-                ["tempo", "Compact<u16>"],
-                ["last_step", "Compact<u64>"],
-                ["blocks_since_last_step", "Compact<u64>"],
-                ["emission", "Compact<u64>"],
-                ["alpha_in", "Compact<u64>"],
-                ["alpha_out", "Compact<u64>"],
-                ["tao_in", "Compact<u64>"],
-                ["alpha_out_emission", "Compact<u64>"],
-                ["alpha_in_emission", "Compact<u64>"],
-                ["tao_in_emission", "Compact<u64>"],
-                ["pending_alpha_emission", "Compact<u64>"],
-                ["pending_root_emission", "Compact<u64>"],
-                ["network_registered_at", "Compact<u64>"],
-                ["subnet_volume", "Compact<u128>"],
-                ["subnet_identity", "Option<SubnetIdentity>"],
-            ],
-        },
-        "SubstakeElements": {
-            "type": "struct",
-            "type_mapping": [
-                ["hotkey", "AccountId"],
-                ["coldkey", "AccountId"],
-                ["netuid", "Compact<u16>"],
-                ["stake", "Compact<u64>"],
-            ],
-        },
-        "SubnetHyperparameters": {
-            "type": "struct",
-            "type_mapping": [
-                ["rho", "Compact<u16>"],
-                ["kappa", "Compact<u16>"],
-                ["immunity_period", "Compact<u16>"],
-                ["min_allowed_weights", "Compact<u16>"],
-                ["max_weights_limit", "Compact<u16>"],
-                ["tempo", "Compact<u16>"],
-                ["min_difficulty", "Compact<u64>"],
-                ["max_difficulty", "Compact<u64>"],
-                ["weights_version", "Compact<u64>"],
-                ["weights_rate_limit", "Compact<u64>"],
-                ["adjustment_interval", "Compact<u16>"],
-                ["activity_cutoff", "Compact<u16>"],
-                ["registration_allowed", "bool"],
-                ["target_regs_per_interval", "Compact<u16>"],
-                ["min_burn", "Compact<u64>"],
-                ["max_burn", "Compact<u64>"],
-                ["bonds_moving_avg", "Compact<u64>"],
-                ["max_regs_per_block", "Compact<u16>"],
-                ["serving_rate_limit", "Compact<u64>"],
-                ["max_validators", "Compact<u16>"],
-                ["adjustment_alpha", "Compact<u64>"],
-                ["difficulty", "Compact<u64>"],
-                ["commit_reveal_weights_interval", "Compact<u64>"],
-                ["commit_reveal_weights_enabled", "bool"],
-                ["alpha_high", "Compact<u16>"],
-                ["alpha_low", "Compact<u16>"],
-                ["liquid_alpha_enabled", "bool"],
-            ],
-        },
-        "SubnetIdentity": {
-            "type": "struct",
-            "type_mapping": [
-                ["subnet_name", "Vec<u8>"],
-                ["github_repo", "Vec<u8>"],
-                ["subnet_contact", "Vec<u8>"],
->>>>>>> d921a96e
             ],
             emission_history=decoded.get("emission_history"),
         )